--- conflicted
+++ resolved
@@ -12,11 +12,7 @@
 from django.db import models
 from django.urls import reverse, reverse_lazy
 from django.utils.text import slugify
-<<<<<<< HEAD
-from utils.models import CampRelatedModel, CreatedUpdatedModel
-=======
 from utils.models import CampRelatedModel, CreatedUpdatedModel, UUIDModel
->>>>>>> 33383e65
 
 logger = logging.getLogger("bornhack.%s" % __name__)
 
