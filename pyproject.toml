########## METADATA ##########
[project]
name = "bornhack-website"
description = "Django project to power Bornhack."
readme = "README.md"
requires-python = ">=3.11"
dynamic = ["version"]
classifiers = [
    "Programming Language :: Python :: 3",
    "Operating System :: OS Independent",
]

########## DEPENDENCIES ##########

dependencies = [
    "Django==4.2.21",
    "channels==4.2.2",
    "channels-redis==4.2.1",
    "asyncio==3.4.3",
    "commonmark==0.9.1",
    "conference-scheduler==3.0.1",
    "django-allauth[mfa]==65.8.0",
    "django-bootstrap5==25.1",
    "django-colorfield==0.14.0",
    "django-cors-headers==4.7.0",
    "django-filter==25.1",
    "django-leaflet==0.31.0",
    "django-jsonview==2.0.0",
    "django-oauth-toolkit==3.0.1",
    "django-otp==1.6.0",
    "django-prometheus==2.3.1",
    "django-reversion==5.0.12",
    "django_stubs_ext==5.2.0",
    "django-tables2==2.7.5",
    "django-taggit==6.1.0",
    "django-weasyprint==2.4.0",
    "future==1.0.0",
    "html5lib==1.1",
    "icalendar==6.2.0",
    "irc3==1.1.10",
    "lxml==5.4.0",
    "nh3==0.2.21",
    "olefile==0.47",
    "openpyxl==3.1.2",
    "pandas==2.2.3",
    "psycopg2-binary==2.9.10",
    "python-magic==0.4.27",
    "quickpay-api-client==2.0.1",
    "service-identity==24.2.0",
    "Unidecode==1.4.0",
    # pillow is only here to make old migrations run
    "Pillow==11.2.1",
    "weasyprint==65.1",
]

[project.optional-dependencies]
dev = [
    "pre-commit==4.2.0",
    "setuptools_scm==8.3.1",
    "django-debug-toolbar==5.2.0",
    "tblib==3.1.0",
    "unittest-xml-reporting==3.2.0",
    "pipdeptree==2.26.1",
]

test = [
    "beautifulsoup4==4.13.4",
    "coverage==7.8.0",
    "factory_boy==3.3.3",
    "hypothesis==6.131.15",
    "beautifulsoup4==4.13.4",
    "unittest-xml-reporting==3.2.0",
]

[project.urls]
homepage = "https://github.com/bornhack/bornhack-website"

[project.scripts]
"manage.py" = "src.manage:main"


########## SETUPTOOLS ##########
[build-system]
requires = ["setuptools"]
build-backend = "setuptools.build_meta"

[tool.setuptools]
package-dir = {"" = "src"}

[tool.setuptools.packages.find]
where = ["src"]

[tool.setuptools_scm]


########## RUFF ##########
[tool.ruff]
target-version = "py311"
extend-exclude = [
    ".git",
    "__pycache__",
]
line-length = 120

[tool.ruff.lint]
select = ["ALL"]
ignore = [
    "G004", # Logging statement uses f-string
    "ANN002", # *args annotations
    "ANN003", # **kwargs annotations
    "ANN101", # Missing type annotation for `self` in method
    "ANN102", # Missing type annotation for `cls` in classmethod
    "ARG002", # Unused method argument
    "EM101", # Exception must not use a string literal, assign to variable first
    "EM102", # Exception must not use a f-string literal, assign to variable first
    "PT", # We use django tests, not pytest
]

[tool.ruff.lint.per-file-ignores]
"**/test*.py" = [
    "ARG", # Unused function args -> fixtures nevertheless are functionally relevant...
    "FBT", # Don't care about booleans as positional arguments in tests, e.g. via @pytest.mark.parametrize()
    "PLR2004", # Magic value used in comparison, ...
    "ANN001", # Missing type annotation for function argument ...
    "ANN201", # Missing return type annotation for public function ...
    "S101", # Allow use of assert
<<<<<<< HEAD
    "S105", # Allow PASSWORD as password in tests 
    "S106", # Allow passwords in tests
=======
    "S106", # Allow passwords in tests 
>>>>>>> 792bcb34
    "S113", # Probable use of requests call without timeout
    "E501", # Line too long
    "D104", # Missing docstring in public package
    "D415", # First line should end with a period
    "SLF001", # Private member accessed
    "PLR", # Magic value used in comparison
    "N", # PEP naming conventions
]
"**/migrations/*.py" = [
    "C405", # Unnecessary list literal
    "D", # https://docs.astral.sh/ruff/rules/#pydocstyle-d
    "RUF012", # Mutable class attributes should be annotated with `typing.ClassVar`
]

[tool.ruff.lint.isort]
force-single-line = true
required-imports = ["from __future__ import annotations"]

[tool.ruff.lint.pydocstyle]
convention = "google"


########## MYPY ##########
[tool.mypy]
plugins = [
    "mypy_django_plugin.main"
]
mypy_path = "src"
ignore_missing_imports = true
disallow_subclassing_any = false
strict = true

[tool.django-stubs]
django_settings_module = "bornhack.settings"

[tool.mypy_django_plugin]
ignore_missing_model_attributes = true


########## COVERAGE.PY ##########
[tool.coverage.run]
omit = [
    "*/tests.py",
    "*/tests/test_*.py",
]

[tool.coverage.report]
exclude_also = [
    "if TYPE_CHECKING",
]<|MERGE_RESOLUTION|>--- conflicted
+++ resolved
@@ -124,12 +124,8 @@
     "ANN001", # Missing type annotation for function argument ...
     "ANN201", # Missing return type annotation for public function ...
     "S101", # Allow use of assert
-<<<<<<< HEAD
     "S105", # Allow PASSWORD as password in tests 
     "S106", # Allow passwords in tests
-=======
-    "S106", # Allow passwords in tests 
->>>>>>> 792bcb34
     "S113", # Probable use of requests call without timeout
     "E501", # Line too long
     "D104", # Missing docstring in public package
