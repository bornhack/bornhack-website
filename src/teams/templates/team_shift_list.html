{% extends 'team_base.html' %}
{% load commonmark %}
{% load django_bootstrap5 %}

{% block title %}
  Shifts | {{ block.super }}
{% endblock %}

{% block team_content %}

  {% if request.user in team.leads.all %}
    <a class="btn btn-success"
       href="{% url 'teams:shift_create' camp_slug=camp.slug team_slug=team.slug %}">
      Create a single shift
    </a>
    <a class="btn btn-success"
       href="{% url 'teams:shift_create_multiple' camp_slug=camp.slug team_slug=team.slug %}">
      Create multiple shifts
    </a>
  {% endif %}

  <table id="main_table" class="table table-condensed">
    <tbody>
      {% for shift in shifts %}
        {% ifchanged shift.shift_range.lower|date:'d' %}
          <thead>
          <tr>
            <td colspan=5>
              <h4>
                {{ shift.shift_range.lower|date:'Y-m-d l' }}
              </h4>
            </td>

          </tr>
          <tr>
            <th>
              From</th>
            <th>
              To</th>
            <th>
              People required</th>
            <th>
              People</th>
            <th>
              Actions</th>
          </tr>
        </thead>
        {% endifchanged %}

        <tr>
<<<<<<< HEAD
            <td>
                {{ shift.shift_range.lower|date:'H:i' }}
            <td>
                {{ shift.shift_range.upper|date:'H:i' }}
            <td>
                {{ shift.people_required }}
            <td>
                {% for member in shift.team_members.all %}
		{{ member.user.profile.get_public_credit_name }}{% if member.for_sale %} <em>(for sale!)</em>{% endif %}{% if not forloop.last %},{% endif %}
                {% empty %}
                    None!
                {% endfor %}

            <td>
                {% if request.user in team.responsible_members.all %}
                <a class="btn btn-info"
                   href="{% url 'teams:shift_update' camp_slug=camp.slug team_slug=team.slug pk=shift.pk %}">
                    <i class="fas fa-edit"></i> Edit
                </a>
                <a class="btn btn-danger"
                   href="{% url 'teams:shift_delete' camp_slug=camp.slug team_slug=team.slug pk=shift.pk %}">
                    <i class="fas fa-trash"></i> Delete
                </a>
                {% endif %}
                {% if user in shift.users %}
                <a class="btn btn-danger"
                   href="{% url 'teams:shift_member_drop' camp_slug=camp.slug team_slug=team.slug pk=shift.pk %}">
                    <i class="fas fa-thumbs-down"></i> Unassign me
                </a>
                <a class="btn btn-warning"
                   href="{% url 'teams:shift_member_sell' camp_slug=camp.slug team_slug=team.slug pk=shift.pk %}">
                    <i class="fas fa-thumbs-down"></i> Sell shift
                </a>
                {% elif shift.people_required > shift.team_members.filter(for_sale=False).count %}
                <a class="btn btn-success"
                   href="{% url 'teams:shift_member_take' camp_slug=camp.slug team_slug=team.slug pk=shift.pk %}">
                    <i class="fas fa-thumbs-up"></i> Assign me
                </a>
                {% endif %}
        {% endfor %}
</table>
=======
          <td>
            {{ shift.shift_range.lower|date:'H:i' }}
          </td>
          <td>
            {{ shift.shift_range.upper|date:'H:i' }}
          </td>
          <td>
            {{ shift.people_required }}
          </td>
          <td>
            {% for member in shift.team_members.all %}
              {{ member.user.profile.get_public_credit_name }}{% if not forloop.last %},{% endif %}
            {% empty %}
              None!
            {% endfor %}
          </td>
          <td>
            {% if request.user in team.leads.all %}
              <a class="btn btn-info"
                 href="{% url 'teams:shift_update' camp_slug=camp.slug team_slug=team.slug pk=shift.pk %}">
                <i class="fas fa-edit"></i> Edit
              </a>
              <a class="btn btn-danger"
                 href="{% url 'teams:shift_delete' camp_slug=camp.slug team_slug=team.slug pk=shift.pk %}">
                <i class="fas fa-trash"></i> Delete
              </a>
            {% endif %}
            {% if user in shift.users %}
              <a class="btn btn-danger"
                 href="{% url 'teams:shift_member_drop' camp_slug=camp.slug team_slug=team.slug pk=shift.pk %}">
                <i class="fas fa-thumbs-down"></i> Unassign me
              </a>
            {% elif shift.people_required > shift.team_members.count %}
              <a class="btn btn-success"
                 href="{% url 'teams:shift_member_take' camp_slug=camp.slug team_slug=team.slug pk=shift.pk %}">
                <i class="fas fa-thumbs-up"></i> Assign me
              </a>
            {% endif %}
          </td>
        </tr>
      {% endfor %}
    </table>
>>>>>>> 74fefec9
{% endblock %}<|MERGE_RESOLUTION|>--- conflicted
+++ resolved
@@ -48,49 +48,6 @@
         {% endifchanged %}
 
         <tr>
-<<<<<<< HEAD
-            <td>
-                {{ shift.shift_range.lower|date:'H:i' }}
-            <td>
-                {{ shift.shift_range.upper|date:'H:i' }}
-            <td>
-                {{ shift.people_required }}
-            <td>
-                {% for member in shift.team_members.all %}
-		{{ member.user.profile.get_public_credit_name }}{% if member.for_sale %} <em>(for sale!)</em>{% endif %}{% if not forloop.last %},{% endif %}
-                {% empty %}
-                    None!
-                {% endfor %}
-
-            <td>
-                {% if request.user in team.responsible_members.all %}
-                <a class="btn btn-info"
-                   href="{% url 'teams:shift_update' camp_slug=camp.slug team_slug=team.slug pk=shift.pk %}">
-                    <i class="fas fa-edit"></i> Edit
-                </a>
-                <a class="btn btn-danger"
-                   href="{% url 'teams:shift_delete' camp_slug=camp.slug team_slug=team.slug pk=shift.pk %}">
-                    <i class="fas fa-trash"></i> Delete
-                </a>
-                {% endif %}
-                {% if user in shift.users %}
-                <a class="btn btn-danger"
-                   href="{% url 'teams:shift_member_drop' camp_slug=camp.slug team_slug=team.slug pk=shift.pk %}">
-                    <i class="fas fa-thumbs-down"></i> Unassign me
-                </a>
-                <a class="btn btn-warning"
-                   href="{% url 'teams:shift_member_sell' camp_slug=camp.slug team_slug=team.slug pk=shift.pk %}">
-                    <i class="fas fa-thumbs-down"></i> Sell shift
-                </a>
-                {% elif shift.people_required > shift.team_members.filter(for_sale=False).count %}
-                <a class="btn btn-success"
-                   href="{% url 'teams:shift_member_take' camp_slug=camp.slug team_slug=team.slug pk=shift.pk %}">
-                    <i class="fas fa-thumbs-up"></i> Assign me
-                </a>
-                {% endif %}
-        {% endfor %}
-</table>
-=======
           <td>
             {{ shift.shift_range.lower|date:'H:i' }}
           </td>
@@ -102,7 +59,7 @@
           </td>
           <td>
             {% for member in shift.team_members.all %}
-              {{ member.user.profile.get_public_credit_name }}{% if not forloop.last %},{% endif %}
+              {{ member.user.profile.get_public_credit_name }}{% if member.for_sale %} <em>(for sale!)</em>{% endif %}{% if not forloop.last %},{% endif %} 
             {% empty %}
               None!
             {% endfor %}
@@ -123,6 +80,10 @@
                  href="{% url 'teams:shift_member_drop' camp_slug=camp.slug team_slug=team.slug pk=shift.pk %}">
                 <i class="fas fa-thumbs-down"></i> Unassign me
               </a>
+              <a class="btn btn-warning"
+                 href="{% url 'teams:shift_member_sell' camp_slug=camp.slug team_slug=team.slug pk=shift.pk %}">
+                  <i class="fas fa-thumbs-down"></i> Sell shift
+              </a>
             {% elif shift.people_required > shift.team_members.count %}
               <a class="btn btn-success"
                  href="{% url 'teams:shift_member_take' camp_slug=camp.slug team_slug=team.slug pk=shift.pk %}">
@@ -133,5 +94,4 @@
         </tr>
       {% endfor %}
     </table>
->>>>>>> 74fefec9
 {% endblock %}