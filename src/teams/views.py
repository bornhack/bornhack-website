from django.views.generic import ListView, DetailView
from django.views.generic.edit import CreateView, UpdateView
from camps.mixins import CampViewMixin
from .models import Team, TeamMember, TeamTask
from .email import add_added_membership_email, add_removed_membership_email
from django.contrib.auth.mixins import LoginRequiredMixin
from django.shortcuts import redirect
from django.contrib import messages
from django.http import HttpResponseRedirect
from django.views.generic.detail import SingleObjectMixin
<<<<<<< HEAD
from django.urls import reverse_lazy
=======
from django.core.urlresolvers import reverse_lazy
from django.conf import settings
>>>>>>> cefdaaea

from profiles.models import Profile

import logging
logger = logging.getLogger("bornhack.%s" % __name__)


class EnsureTeamResponsibleMixin(object):
    """
    Use to make sure request.user is responsible for the team specified by kwargs['team_slug']
    """
    def dispatch(self, request, *args, **kwargs):
        self.team = Team.objects.get(slug=kwargs['team_slug'], camp=self.camp)
        if request.user not in self.team.responsible_members.all():
            messages.error(request, 'No thanks')
            return redirect('teams:detail', camp_slug=self.camp.slug, team_slug=self.team.slug)

        return super().dispatch(
            request, *args, **kwargs
        )


class EnsureTeamMemberResponsibleMixin(SingleObjectMixin):
    """
    Use to make sure request.user is responsible for the team which TeamMember belongs to
    """
    model = TeamMember

    def dispatch(self, request, *args, **kwargs):
        if request.user not in self.get_object().team.responsible_members.all():
            messages.error(request, 'No thanks')
            return redirect('teams:detail', camp_slug=self.get_object().team.camp.slug, team_slug=self.get_object().team.slug)

        return super().dispatch(
            request, *args, **kwargs
        )


class TeamListView(CampViewMixin, ListView):
    template_name = "team_list.html"
    model = Team
    context_object_name = 'teams'


class TeamDetailView(CampViewMixin, DetailView):
    template_name = "team_detail.html"
    context_object_name = 'team'
    model = Team
    slug_url_kwarg = 'team_slug'

    def get_context_data(self, **kwargs):
        context = super(TeamDetailView, self).get_context_data(**kwargs)
        context['IRCBOT_SERVER_HOSTNAME'] = settings.IRCBOT_SERVER_HOSTNAME
        context['IRCBOT_PUBLIC_CHANNEL'] = settings.IRCBOT_PUBLIC_CHANNEL
        return context


class TeamManageView(CampViewMixin, EnsureTeamResponsibleMixin, UpdateView):
    model = Team
    template_name = "team_manage.html"
    fields = ['description', 'needs_members', 'irc_channel', 'irc_channel_name', 'irc_channel_managed', 'irc_channel_private']
    slug_url_kwarg = 'team_slug'

    def get_success_url(self):
        return reverse_lazy('teams:detail', kwargs={'camp_slug': self.camp.slug, 'team_slug': self.get_object().slug})

    def form_valid(self, form):
        messages.success(self.request, "Team has been saved")
        return super().form_valid(form)


class TeamJoinView(LoginRequiredMixin, CampViewMixin, UpdateView):
    template_name = "team_join.html"
    model = Team
    fields = []
    slug_url_kwarg = 'team_slug'

    def get(self, request, *args, **kwargs):
        if not Profile.objects.get(user=request.user).description:
            messages.warning(
                request,
                "Please fill the description in your profile before joining a team"
            )
            return redirect('teams:list', camp_slug=self.camp.slug)

        if request.user in self.get_object().members.all():
            messages.warning(request, "You are already a member of this team")
            return redirect('teams:list', camp_slug=self.camp.slug)

        if not self.get_object().needs_members:
            messages.warning(request, "This team does not need members right now")
            return redirect('teams:list', camp_slug=self.get_object().camp.slug)

        return super().get(request, *args, **kwargs)

    def form_valid(self, form):
        TeamMember.objects.create(team=self.get_object(), user=self.request.user)
        messages.success(self.request, "You request to join the team %s has been registered, thank you." % self.get_object().name)
        return redirect('teams:list', camp_slug=self.get_object().camp.slug)


class TeamLeaveView(LoginRequiredMixin, CampViewMixin, UpdateView):
    template_name = "team_leave.html"
    model = Team
    fields = []
    slug_url_kwarg = 'team_slug'

    def get(self, request, *args, **kwargs):
        if request.user not in self.get_object().members.all():
            messages.warning(request, "You are not a member of this team")
            return redirect('teams:list', camp_slug=self.get_object().camp.slug)

        return super().get(request, *args, **kwargs)

    def form_valid(self, form):
        TeamMember.objects.filter(team=self.get_object(), user=self.request.user).delete()
        messages.success(self.request, "You are no longer a member of the team %s" % self.get_object().name)
        return redirect('teams:list', camp_slug=self.get_object().camp.slug)



class TeamMemberRemoveView(LoginRequiredMixin, CampViewMixin, EnsureTeamMemberResponsibleMixin, UpdateView):
    template_name = "teammember_remove.html"
    model = TeamMember
    fields = []

    def form_valid(self, form):
        form.instance.delete()
        if add_removed_membership_email(form.instance):
            messages.success(self.request, "Team member removed")
        else:
            messages.success(self.request, "Team member removed (unable to add email to outgoing queue).")
            logger.error(
                'Unable to add removed email to outgoing queue for teammember: {}'.format(form.instance)
            )
        return redirect('teams:detail', camp_slug=self.camp.slug, team_slug=form.instance.team.slug)


class TeamMemberApproveView(LoginRequiredMixin, CampViewMixin, EnsureTeamMemberResponsibleMixin, UpdateView):
    template_name = "teammember_approve.html"
    model = TeamMember
    fields = []

    def form_valid(self, form):
        form.instance.approved = True
        form.instance.save()
        if add_added_membership_email(form.instance):
            messages.success(self.request, "Team member approved")
        else:
            messages.success(self.request, "Team member removed (unable to add email to outgoing queue).")
            logger.error(
                'Unable to add approved email to outgoing queue for teammember: {}'.format(form.instance)
            )
        return redirect('teams:detail', camp_slug=self.camp.slug, team_slug=form.instance.team.slug)


class TaskDetailView(CampViewMixin, DetailView):
    template_name = "task_detail.html"
    context_object_name = "task"
    model = TeamTask


class TaskCreateView(LoginRequiredMixin, CampViewMixin, EnsureTeamResponsibleMixin, CreateView):
    model = TeamTask
    template_name = "task_form.html"
    fields = ['name', 'description']

    def get_context_data(self, *args, **kwargs):
        context = super().get_context_data(**kwargs)
        context['team'] = self.team
        return context

    def form_valid(self, form):
        task = form.save(commit=False)
        task.team = self.team
        if not task.name:
            task.name = "noname"
        task.save()
        return HttpResponseRedirect(task.get_absolute_url())

    def get_success_url(self):
        return self.get_object().get_absolute_url()


class TaskUpdateView(LoginRequiredMixin, CampViewMixin, EnsureTeamResponsibleMixin, UpdateView):
    model = TeamTask
    template_name = "task_form.html"
    fields = ['name', 'description']

    def get_context_data(self, *args, **kwargs):
        context = super().get_context_data(**kwargs)
        context['team'] = self.team
        return context

    def form_valid(self, form):
        task = form.save(commit=False)
        task.team = self.team
        if not task.name:
            task.name = "noname"
        task.save()
        return HttpResponseRedirect(task.get_absolute_url())

    def get_success_url(self):
        return self.get_object().get_absolute_url()


class FixIrcAclView(LoginRequiredMixin, CampViewMixin, UpdateView):
    template_name = "fix_irc_acl.html"
    model = Team
    fields = []
    slug_url_kwarg = 'team_slug'

    def dispatch(self, request, *args, **kwargs):
        # we need to call the super().dispatch() method early so self.camp gets populated by CampViewMixin,
        # because the lookups below depend on self.camp being set :)
        response = super().dispatch(
            request, *args, **kwargs
        )

        # check if the logged in user has an approved membership of this team
        if request.user not in self.get_object().approved_members.all():
            messages.error(request, 'No thanks')
            return redirect('teams:detail', camp_slug=self.get_object().camp.slug, team_slug=self.get_object().slug)

        # check if we manage the channel for this team
        if not self.get_object().irc_channel or not self.get_object().irc_channel_managed:
            messages.error(request, 'IRC functionality is disabled for this team, or the team channel is not managed by the bot')
            return redirect('teams:detail', camp_slug=self.get_object().camp.slug, team_slug=self.get_object().slug)

        # check if user has a nickserv username
        if not request.user.profile.nickserv_username:
            messages.error(request, 'Please go to your profile and set your NickServ username first. Make sure the account is registered with NickServ first!')
            return redirect('teams:detail', camp_slug=self.get_object().camp.slug, team_slug=self.get_object().slug)

        return response

    def get(self, request, *args, **kwargs):
        # get membership
        try:
            TeamMember.objects.get(
                user=request.user,
                team=self.get_object(),
                approved=True,
                irc_channel_acl_ok=True
            )
        except TeamMember.DoesNotExist:
            # this membership is already marked as membership.irc_channel_acl_ok=False, no need to do anything
            messages.error(request, 'No need, this membership is already marked as irc_channel_acl_ok=False, so the bot will fix the ACL soon')
            return redirect('teams:detail', camp_slug=self.get_object().camp.slug, team_slug=self.get_object().slug)

        return super().get(
            request, *args, **kwargs
        )


    def form_valid(self, form):
        membership = TeamMember.objects.get(
            user=self.request.user,
            team=self.get_object(),
            approved=True,
            irc_channel_acl_ok=True
        )

        membership.irc_channel_acl_ok = False
        membership.save()
        messages.success(self.request, "OK, hang on while we fix the permissions for your NickServ user '%s' for IRC channel '%s'" % (self.request.user.profile.nickserv_username, form.instance.irc_channel_name))
        return redirect('teams:detail', camp_slug=form.instance.camp.slug, team_slug=form.instance.slug)
<|MERGE_RESOLUTION|>--- conflicted
+++ resolved
@@ -8,13 +8,8 @@
 from django.contrib import messages
 from django.http import HttpResponseRedirect
 from django.views.generic.detail import SingleObjectMixin
-<<<<<<< HEAD
 from django.urls import reverse_lazy
-=======
-from django.core.urlresolvers import reverse_lazy
 from django.conf import settings
->>>>>>> cefdaaea
-
 from profiles.models import Profile
 
 import logging
