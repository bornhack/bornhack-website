{% extends 'base.html' %}
{% load bornhack %}

{% block title %}
  Permissions by Permission | Backoffice | {{ block.super }}
{% endblock %}

{% block content %}
  <div class="card">
    <div class="card-header"><h3 class="card-title">Permissions by Permission - BackOffice</h3></div>
    <div class="card-body">
      <p>A list of user permissions. Permissions not assigned to any users, and users with the <b>is_superuser</b> flag are not included in this table.</p>
<<<<<<< HEAD
      <p>
        <a class="btn btn-secondary" href="{% url 'backoffice:index' camp_slug=camp.slug %}"><i class="fas fa-undo"></i> Backoffice</a>
      </p>
=======
      {% include "includes/permissions_explainer.html" %}
>>>>>>> e48961f6
      <table class="table table-striped table-hover datatable">
        <thead>
          <tr>
            <th>Permission Codename</th>
            <th>Description</th>
            <th>Users</th>
          </tr>
        </thead>
        <tbody>
          {% for perm, users in object_list %}
            {% if users %}
              <tr>
                <td>camps.{{ perm.codename }}</td>
                <td>{{ perm.name }}</td>
                <td>
                  <table class="table">
                    <thead><tr><th>Username</th><th>Name</th><th>Public Credit Name</th></tr></thead>
                    <tbody>
                      {% for user in users %}
                        <tr>
                          <td>{{ user.username }}</td>
                          <td>{{ user.profile.name }}</td>
                          <td>{{ user.profile.public_credit_name }}</td>
                        </tr>
                      {% endfor %}
                    </table>
                  </td>
                </tr>
            {% endif %}
          {% endfor %}
        </tbody>
      </table>
      <p>
        <a class="btn btn-secondary" href="{% url 'backoffice:index' camp_slug=camp.slug %}"><i class="fas fa-undo"></i> Backoffice</a>
      </p>
    </div>
  </div>
{% endblock content %}<|MERGE_RESOLUTION|>--- conflicted
+++ resolved
@@ -10,13 +10,7 @@
     <div class="card-header"><h3 class="card-title">Permissions by Permission - BackOffice</h3></div>
     <div class="card-body">
       <p>A list of user permissions. Permissions not assigned to any users, and users with the <b>is_superuser</b> flag are not included in this table.</p>
-<<<<<<< HEAD
-      <p>
-        <a class="btn btn-secondary" href="{% url 'backoffice:index' camp_slug=camp.slug %}"><i class="fas fa-undo"></i> Backoffice</a>
-      </p>
-=======
       {% include "includes/permissions_explainer.html" %}
->>>>>>> e48961f6
       <table class="table table-striped table-hover datatable">
         <thead>
           <tr>
