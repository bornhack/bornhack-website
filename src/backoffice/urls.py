from __future__ import annotations

from django.urls import include
from django.urls import path

from .views import AccountingExportCreateView
from .views import AccountingExportDeleteView
from .views import AccountingExportDetailView
from .views import AccountingExportDownloadArchiveView
from .views import AccountingExportDownloadFileView
from .views import AccountingExportListView
from .views import AccountingExportUpdateView
from .views import AddRecordingView
from .views import ApproveFeedbackView
from .views import ApproveNamesView
from .views import AutoScheduleApplyView
from .views import AutoScheduleCrashCourseView
from .views import AutoScheduleDebugEventConflictsView
from .views import AutoScheduleDebugEventSlotUnavailabilityView
from .views import AutoScheduleDiffView
from .views import AutoScheduleManageView
from .views import AutoScheduleValidateView
from .views import BackofficeIndexView
from .views import BackofficeProxyView
from .views import BankAccountDetailView
from .views import BankCSVUploadView
from .views import BankDetailView
from .views import BankListView
from .views import BankTransactionDetailView
from .views import ChainDetailView
from .views import ChainListView
from .views import ClearhausSettlementDetailView
from .views import ClearhausSettlementImportView
from .views import ClearhausSettlementListView
from .views import CoinifyBalanceListView
from .views import CoinifyCSVImportView
from .views import CoinifyDashboardView
from .views import CoinifyInvoiceListView
from .views import CoinifyPaymentIntentListView
from .views import CoinifyPayoutListView
from .views import CoinifySettlementListView
from .views import CredebtorDetailView
from .views import CreditNoteDownloadView
from .views import CreditNoteListView
from .views import EpayCSVImportView
from .views import EpayTransactionListView
from .views import EventDeleteView
from .views import EventDetailView
from .views import EventListView
from .views import EventLocationCreateView
from .views import EventLocationDeleteView
from .views import EventLocationDetailView
from .views import EventLocationListView
from .views import EventLocationUpdateView
from .views import EventProposalApproveRejectView
from .views import EventProposalDetailView
from .views import EventProposalListView
from .views import EventScheduleView
from .views import EventSessionCreateLocationSelectView
from .views import EventSessionCreateTypeSelectView
from .views import EventSessionCreateView
from .views import EventSessionDeleteView
from .views import EventSessionDetailView
from .views import EventSessionListView
from .views import EventSessionUpdateView
from .views import EventSlotDetailView
from .views import EventSlotListView
from .views import EventSlotUnscheduleView
from .views import EventTypeDetailView
from .views import EventTypeListView
from .views import EventUpdateView
from .views import ExpenseDetailView
from .views import ExpenseListView
from .views import ExpenseUpdateView
from .views import FacilityCreateView
from .views import FacilityDeleteView
from .views import FacilityDetailView
from .views import FacilityFeedbackView
from .views import FacilityListView
from .views import FacilityOpeningHoursCreateView
from .views import FacilityOpeningHoursDeleteView
from .views import FacilityOpeningHoursUpdateView
from .views import FacilityTypeCreateView
from .views import FacilityTypeDeleteView
from .views import FacilityTypeImportView
from .views import FacilityTypeListView
from .views import FacilityTypeUpdateView
from .views import FacilityUpdateView
from .views import InvoiceDownloadMultipleView
from .views import InvoiceDownloadView
from .views import InvoiceListCSVView
from .views import InvoiceListView
from .views import IrcOverView
from .views import MapExternalLayerCreateView
from .views import MapExternalLayerDeleteView
from .views import MapExternalLayerUpdateView
from .views import MapFeatureCreateView
from .views import MapFeatureDeleteView
from .views import MapFeatureListView
from .views import MapFeatureUpdateView
from .views import MapLayerCreateView
from .views import MapLayerDeleteView
from .views import MapLayerFeaturesImportView
from .views import MapLayerListView
from .views import MapLayerUpdateView
from .views import MapUserLocationTypeCreateView
from .views import MapUserLocationTypeDeleteView
from .views import MapUserLocationTypeListView
from .views import MapUserLocationTypeUpdateView
from .views import MerchandiseOrdersLabelsView
from .views import MerchandiseOrdersView
from .views import MerchandiseToOrderView
from .views import MobilePayCSVImportView
from .views import MobilePayTransactionListView
from .views import OrderDetailView
from .views import OrderDownloadProformaInvoiceView
from .views import OrderListView
from .views import OrderRefundView
from .views import OrderUpdateView
from .views import OutgoingEmailMassUpdateView
from .views import PendingProposalsView
from .views import PermissionByGroupView
from .views import PermissionByPermissionView
from .views import PermissionByUserView
from .views import PosCreateView
from .views import PosDeleteView
from .views import PosDetailView
from .views import PosListView
from .views import PosProductCostListView
from .views import PosProductCostUpdateView
from .views import PosProductListView
from .views import PosProductUpdateView
from .views import PosReportBankCountEndView
from .views import PosReportBankCountStartView
from .views import PosReportCreateView
from .views import PosReportDetailView
from .views import PosReportListView
from .views import PosReportPosCountEndView
from .views import PosReportPosCountStartView
from .views import PosReportUpdateView
from .views import PosSaleListView
from .views import PosSalesImportView
from .views import PosTransactionListView
from .views import PosUpdateView
from .views import RefundDetailView
from .views import RefundListView
from .views import RefundUpdateView
from .views import ReimbursementDeleteView
from .views import ReimbursementDetailView
from .views import ReimbursementListView
from .views import ReimbursementUpdateView
from .views import RevenueDetailView
from .views import RevenueListView
from .views import RevenueUpdateView
<<<<<<< HEAD
from .views import ScanInventoryIndexView
from .views import ScanInventoryView
=======
>>>>>>> 553d942f
from .views import ScanTicketsPosSelectView
from .views import ScanTicketsView
from .views import ShopTicketOverview
from .views import ShopTicketStatsDetailView
from .views import ShopTicketStatsView
from .views import SpeakerDeleteView
from .views import SpeakerDetailView
from .views import SpeakerListView
from .views import SpeakerProposalApproveRejectView
from .views import SpeakerProposalDetailView
from .views import SpeakerProposalListView
from .views import SpeakerUpdateView
from .views import TeamPermissionIndexView
from .views import TeamPermissionManageView
from .views import TokenCategoryCreateView
from .views import TokenCategoryDeleteView
from .views import TokenCategoryDetailView
from .views import TokenCategoryListView
from .views import TokenCategoryUpdateView
from .views import TokenCreateView
from .views import TokenDeleteView
from .views import TokenDetailView
from .views import TokenListView
from .views import TokenStatsView
from .views import TokenUpdateView
from .views import VillageOrdersView
from .views import VillageToOrderView
from .views import ZettleBalanceListView
from .views import ZettleDashboardView
from .views import ZettleDataImportView
from .views import ZettleReceiptListView

app_name = "backoffice"

urlpatterns = [
    path("", BackofficeIndexView.as_view(), name="index"),
    # proxy view
    path("proxy/", BackofficeProxyView.as_view(), name="proxy"),
    path("proxy/<slug:proxy_slug>/", BackofficeProxyView.as_view(), name="proxy"),
    # facilities
    path(
        "feedback/facilities/<slug:team_slug>/",
        include([path("", FacilityFeedbackView.as_view(), name="facilityfeedback")]),
    ),
    path(
        "facility_types/",
        include(
            [
                path("", FacilityTypeListView.as_view(), name="facility_type_list"),
                path(
                    "create/",
                    FacilityTypeCreateView.as_view(),
                    name="facility_type_create",
                ),
                path(
                    "<slug:slug>/",
                    include(
                        [
                            path(
                                "import/",
                                FacilityTypeImportView.as_view(),
                                name="facility_type_import",
                            ),
                            path(
                                "update/",
                                FacilityTypeUpdateView.as_view(),
                                name="facility_type_update",
                            ),
                            path(
                                "delete/",
                                FacilityTypeDeleteView.as_view(),
                                name="facility_type_delete",
                            ),
                        ],
                    ),
                ),
            ],
        ),
    ),
    path(
        "maps/",
        include(
            [
                path("", MapLayerListView.as_view(), name="map_layer_list"),
                path(
                    "create/",
                    MapLayerCreateView.as_view(),
                    name="map_layer_create",
                ),
                path(
                    "user_location_type/",
                    include(
                        [
                            path(
                                "",
                                MapUserLocationTypeListView.as_view(),
                                name="map_user_location_type_list",
                            ),
                            path(
                                "create/",
                                MapUserLocationTypeCreateView.as_view(),
                                name="map_user_location_type_create",
                            ),
                            path(
                                "<uuid:user_location_type_uuid>/",
                                include(
                                    [
                                        path(
                                            "update/",
                                            MapUserLocationTypeUpdateView.as_view(),
                                            name="map_user_location_type_update",
                                        ),
                                        path(
                                            "delete/",
                                            MapUserLocationTypeDeleteView.as_view(),
                                            name="map_user_location_type_delete",
                                        ),
                                    ],
                                ),
                            ),
                        ],
                    ),
                ),
                path(
                    "external/",
                    include(
                        [
                            path(
                                "create/",
                                MapExternalLayerCreateView.as_view(),
                                name="map_external_layer_create",
                            ),
                            path(
                                "<uuid:external_layer_uuid>/",
                                include(
                                    [
                                        path(
                                            "delete/",
                                            MapExternalLayerDeleteView.as_view(),
                                            name="map_external_layer_delete",
                                        ),
                                        path(
                                            "update/",
                                            MapExternalLayerUpdateView.as_view(),
                                            name="map_external_layer_update",
                                        ),
                                    ],
                                ),
                            ),
                        ],
                    ),
                ),
                path(
                    "<slug:layer_slug>/",
                    include(
                        [
                            path(
                                "",
                                MapFeatureListView.as_view(),
                                name="map_features_list",
                            ),
                            path(
                                "create/",
                                MapFeatureCreateView.as_view(),
                                name="map_feature_create",
                            ),
                            path(
                                "import/",
                                MapLayerFeaturesImportView.as_view(),
                                name="map_layer_features_import",
                            ),
                            path(
                                "update/",
                                MapLayerUpdateView.as_view(),
                                name="map_layer_update",
                            ),
                            path(
                                "delete/",
                                MapLayerDeleteView.as_view(),
                                name="map_layer_delete",
                            ),
                            path(
                                "features/<uuid:feature_uuid>/",
                                include(
                                    [
                                        path(
                                            "update/",
                                            MapFeatureUpdateView.as_view(),
                                            name="map_feature_update",
                                        ),
                                        path(
                                            "delete/",
                                            MapFeatureDeleteView.as_view(),
                                            name="map_feature_delete",
                                        ),
                                    ],
                                ),
                            ),
                        ],
                    ),
                ),
            ],
        ),
    ),
    path(
        "facilities/",
        include(
            [
                path("", FacilityListView.as_view(), name="facility_list"),
                path("create/", FacilityCreateView.as_view(), name="facility_create"),
                path(
                    "<uuid:facility_uuid>/",
                    include(
                        [
                            path(
                                "",
                                FacilityDetailView.as_view(),
                                name="facility_detail",
                            ),
                            path(
                                "update/",
                                FacilityUpdateView.as_view(),
                                name="facility_update",
                            ),
                            path(
                                "delete/",
                                FacilityDeleteView.as_view(),
                                name="facility_delete",
                            ),
                            path(
                                "opening_hours/",
                                include(
                                    [
                                        path(
                                            "create/",
                                            FacilityOpeningHoursCreateView.as_view(),
                                            name="facility_opening_hours_create",
                                        ),
                                        path(
                                            "<int:pk>/",
                                            include(
                                                [
                                                    path(
                                                        "update/",
                                                        FacilityOpeningHoursUpdateView.as_view(),
                                                        name="facility_opening_hours_update",
                                                    ),
                                                    path(
                                                        "delete/",
                                                        FacilityOpeningHoursDeleteView.as_view(),
                                                        name="facility_opening_hours_delete",
                                                    ),
                                                ],
                                            ),
                                        ),
                                    ],
                                ),
                            ),
                        ],
                    ),
                ),
            ],
        ),
    ),
    # infodesk
    path(
        "infodesk/",
        include(
            [
                path(
                    "scan_tickets/",
                    include(
                        [
                            path(
                                "",
                                ScanTicketsPosSelectView.as_view(),
                                name="scan_tickets_pos_select",
                            ),
                            path(
                                "<slug:pos_slug>/",
                                ScanTicketsView.as_view(),
                                name="scan_tickets",
                            ),
                        ],
                    ),
                ),
                path(
                    "scan_inventory/",
                    include(
                        [
                            path(
                                "",
                                ScanInventoryIndexView.as_view(),
                                name="scan_inventory_index",
                            ),
                            path(
                                "<slug:pos_slug>/",
                                ScanInventoryView.as_view(),
                                name="scan_inventory",
                            ),
                        ],
                    ),
                ),
                path(
                    "orders/",
                    include(
                        [
                            path("", OrderListView.as_view(), name="order_list"),
                            path(
                                "<int:order_id>/",
                                include(
                                    [
                                        path(
                                            "",
                                            OrderDetailView.as_view(),
                                            name="order_detail",
                                        ),
                                        path(
                                            "update/",
                                            OrderUpdateView.as_view(),
                                            name="order_update",
                                        ),
                                        path(
                                            "refund/",
                                            OrderRefundView.as_view(),
                                            name="order_refund",
                                        ),
                                        path(
                                            "download_proforma_invoice/",
                                            OrderDownloadProformaInvoiceView.as_view(),
                                            name="order_download_proforma_invoice",
                                        ),
                                    ],
                                ),
                            ),
                        ],
                    ),
                ),
                path(
                    "refunds/",
                    include(
                        [
                            path(
                                "",
                                RefundListView.as_view(),
                                name="refund_list",
                            ),
                            path(
                                "<int:refund_id>/",
                                include(
                                    [
                                        path(
                                            "",
                                            RefundDetailView.as_view(),
                                            name="refund_detail",
                                        ),
                                        path(
                                            "update/",
                                            RefundUpdateView.as_view(),
                                            name="refund_update",
                                        ),
                                    ],
                                ),
                            ),
                        ],
                    ),
                ),
                path(
                    "invoices/",
                    include(
                        [
                            path("", InvoiceListView.as_view(), name="invoice_list"),
                            path(
                                "csv/",
                                InvoiceListCSVView.as_view(),
                                name="invoice_list_csv",
                            ),
                            path(
                                "download/",
                                InvoiceDownloadMultipleView.as_view(),
                                name="invoice_download_multiple",
                            ),
                            path(
                                "<int:invoice_id>/",
                                include(
                                    [
                                        path(
                                            "download/",
                                            InvoiceDownloadView.as_view(),
                                            name="invoice_download",
                                        ),
                                    ],
                                ),
                            ),
                        ],
                    ),
                ),
                path(
                    "creditnotes/",
                    include(
                        [
                            path(
                                "",
                                CreditNoteListView.as_view(),
                                name="credit_note_list",
                            ),
                            path(
                                "<int:credit_note_id>/",
                                include(
                                    [
                                        path(
                                            "download",
                                            CreditNoteDownloadView.as_view(),
                                            name="credit_note_download",
                                        ),
                                    ],
                                ),
                            ),
                        ],
                    ),
                ),
            ],
        ),
    ),
    path("shop_tickets/", ShopTicketOverview.as_view(), name="shop_ticket_overview"),
    # public names
    path(
        "public_credit_names/",
        ApproveNamesView.as_view(),
        name="public_credit_names",
    ),
    # merchandise orders
    path(
        "merchandise_orders/",
        MerchandiseOrdersView.as_view(),
        name="merchandise_orders",
    ),
    path(
        "merchandise_orders_labels/",
        MerchandiseOrdersLabelsView.as_view(),
        name="merchandise_orders_labels",
    ),
    path(
        "merchandise_to_order/",
        MerchandiseToOrderView.as_view(),
        name="merchandise_to_order",
    ),
    # village orders
    path("village_orders/", VillageOrdersView.as_view(), name="village_orders"),
    path("village_to_order/", VillageToOrderView.as_view(), name="village_to_order"),
    # manage SpeakerProposals and EventProposals
    path(
        "proposals/",
        include(
            [
                path(
                    "pending/",
                    PendingProposalsView.as_view(),
                    name="pending_proposals",
                ),
                path(
                    "speakers/",
                    include(
                        [
                            path(
                                "",
                                SpeakerProposalListView.as_view(),
                                name="speaker_proposal_list",
                            ),
                            path(
                                "<uuid:pk>/",
                                include(
                                    [
                                        path(
                                            "",
                                            SpeakerProposalDetailView.as_view(),
                                            name="speaker_proposal_detail",
                                        ),
                                        path(
                                            "approve_reject/",
                                            SpeakerProposalApproveRejectView.as_view(),
                                            name="speaker_proposal_approve_reject",
                                        ),
                                    ],
                                ),
                            ),
                        ],
                    ),
                ),
                path(
                    "events/",
                    include(
                        [
                            path(
                                "",
                                EventProposalListView.as_view(),
                                name="event_proposal_list",
                            ),
                            path(
                                "<uuid:pk>/",
                                include(
                                    [
                                        path(
                                            "",
                                            EventProposalDetailView.as_view(),
                                            name="event_proposal_detail",
                                        ),
                                        path(
                                            "approve_reject/",
                                            EventProposalApproveRejectView.as_view(),
                                            name="event_proposal_approve_reject",
                                        ),
                                    ],
                                ),
                            ),
                        ],
                    ),
                ),
            ],
        ),
    ),
    # manage EventSession objects
    path(
        "event_sessions/",
        include(
            [
                path("", EventSessionListView.as_view(), name="event_session_list"),
                path(
                    "create/",
                    include(
                        [
                            path(
                                "",
                                EventSessionCreateTypeSelectView.as_view(),
                                name="event_session_create_type_select",
                            ),
                            path(
                                "<slug:event_type_slug>/",
                                include(
                                    [
                                        path(
                                            "",
                                            EventSessionCreateLocationSelectView.as_view(),
                                            name="event_session_create_location_select",
                                        ),
                                        path(
                                            "<slug:event_location_slug>/",
                                            EventSessionCreateView.as_view(),
                                            name="event_session_create",
                                        ),
                                    ],
                                ),
                            ),
                        ],
                    ),
                ),
                path(
                    "<int:pk>/",
                    include(
                        [
                            path(
                                "",
                                EventSessionDetailView.as_view(),
                                name="event_session_detail",
                            ),
                            path(
                                "update/",
                                EventSessionUpdateView.as_view(),
                                name="event_session_update",
                            ),
                            path(
                                "delete/",
                                EventSessionDeleteView.as_view(),
                                name="event_session_delete",
                            ),
                        ],
                    ),
                ),
            ],
        ),
    ),
    # manage EventSlot objects
    path(
        "event_slots/",
        include(
            [
                path("", EventSlotListView.as_view(), name="event_slot_list"),
                path(
                    "<int:pk>/",
                    include(
                        [
                            path(
                                "",
                                EventSlotDetailView.as_view(),
                                name="event_slot_detail",
                            ),
                            path(
                                "unschedule/",
                                EventSlotUnscheduleView.as_view(),
                                name="event_slot_unschedule",
                            ),
                        ],
                    ),
                ),
            ],
        ),
    ),
    # manage Speaker objects
    path(
        "speakers/",
        include(
            [
                path("", SpeakerListView.as_view(), name="speaker_list"),
                path(
                    "<slug:slug>/",
                    include(
                        [
                            path(
                                "",
                                SpeakerDetailView.as_view(),
                                name="speaker_detail",
                            ),
                            path(
                                "update/",
                                SpeakerUpdateView.as_view(),
                                name="speaker_update",
                            ),
                            path(
                                "delete/",
                                SpeakerDeleteView.as_view(),
                                name="speaker_delete",
                            ),
                        ],
                    ),
                ),
            ],
        ),
    ),
    # manage EventType objects
    path(
        "event_types/",
        include(
            [
                path("", EventTypeListView.as_view(), name="event_type_list"),
                path(
                    "<slug:slug>/",
                    EventTypeDetailView.as_view(),
                    name="event_type_detail",
                ),
            ],
        ),
    ),
    # manage EventLocation objects
    path(
        "event_locations/",
        include(
            [
                path("", EventLocationListView.as_view(), name="event_location_list"),
                path(
                    "create/",
                    EventLocationCreateView.as_view(),
                    name="event_location_create",
                ),
                path(
                    "<slug:slug>/",
                    include(
                        [
                            path(
                                "",
                                EventLocationDetailView.as_view(),
                                name="event_location_detail",
                            ),
                            path(
                                "update/",
                                EventLocationUpdateView.as_view(),
                                name="event_location_update",
                            ),
                            path(
                                "delete/",
                                EventLocationDeleteView.as_view(),
                                name="event_location_delete",
                            ),
                        ],
                    ),
                ),
            ],
        ),
    ),
    # manage Event objects
    path(
        "events/",
        include(
            [
                path("", EventListView.as_view(), name="event_list"),
                path(
                    "<slug:slug>/",
                    include(
                        [
                            path(
                                "",
                                EventDetailView.as_view(),
                                name="event_detail",
                            ),
                            path(
                                "update/",
                                EventUpdateView.as_view(),
                                name="event_update",
                            ),
                            path(
                                "schedule/",
                                EventScheduleView.as_view(),
                                name="event_schedule",
                            ),
                            path(
                                "delete/",
                                EventDeleteView.as_view(),
                                name="event_delete",
                            ),
                        ],
                    ),
                ),
            ],
        ),
    ),
    # manage AutoScheduler
    path(
        "autoscheduler/",
        include(
            [
                path(
                    "",
                    AutoScheduleManageView.as_view(),
                    name="autoschedule_manage",
                ),
                path(
                    "crashcourse/",
                    AutoScheduleCrashCourseView.as_view(),
                    name="autoschedule_crash_course",
                ),
                path(
                    "validate/",
                    AutoScheduleValidateView.as_view(),
                    name="autoschedule_validate",
                ),
                path(
                    "diff/",
                    AutoScheduleDiffView.as_view(),
                    name="autoschedule_diff",
                ),
                path(
                    "apply/",
                    AutoScheduleApplyView.as_view(),
                    name="autoschedule_apply",
                ),
                path(
                    "debug-event-slot-unavailability/",
                    AutoScheduleDebugEventSlotUnavailabilityView.as_view(),
                    name="autoschedule_debug_event_slot_unavailability",
                ),
                path(
                    "debug-event-conflicts/",
                    AutoScheduleDebugEventConflictsView.as_view(),
                    name="autoschedule_debug_event_conflicts",
                ),
            ],
        ),
    ),
    # approve EventFeedback objects
    path(
        "approve_feedback",
        ApproveFeedbackView.as_view(),
        name="approve_event_feedback",
    ),
    # add recording url objects
    path(
        "add_recording",
        AddRecordingView.as_view(),
        name="add_eventrecording",
    ),
    # economy
    path(
        "economy/",
        include(
            [
                # chains & credebtors
                path(
                    "chains/",
                    include(
                        [
                            path("", ChainListView.as_view(), name="chain_list"),
                            path(
                                "<slug:chain_slug>/",
                                include(
                                    [
                                        path(
                                            "",
                                            ChainDetailView.as_view(),
                                            name="chain_detail",
                                        ),
                                        path(
                                            "<slug:credebtor_slug>/",
                                            CredebtorDetailView.as_view(),
                                            name="credebtor_detail",
                                        ),
                                    ],
                                ),
                            ),
                        ],
                    ),
                ),
                # expenses
                path(
                    "expenses/",
                    include(
                        [
                            path("", ExpenseListView.as_view(), name="expense_list"),
                            path(
                                "<uuid:pk>/",
                                include(
                                    [
                                        path("", ExpenseDetailView.as_view(), name="expense_detail"),
                                        path("update/", ExpenseUpdateView.as_view(), name="expense_update"),
                                    ],
                                ),
                            ),
                        ],
                    ),
                ),
                # revenues
                path(
                    "revenues/",
                    include(
                        [
                            path("", RevenueListView.as_view(), name="revenue_list"),
                            path(
                                "<uuid:pk>/",
                                include(
                                    [
                                        path(
                                            "",
                                            RevenueDetailView.as_view(),
                                            name="revenue_detail",
                                        ),
                                        path(
                                            "update/",
                                            RevenueUpdateView.as_view(),
                                            name="revenue_update",
                                        ),
                                    ],
                                ),
                            ),
                        ],
                    ),
                ),
                # reimbursements
                path(
                    "reimbursements/",
                    include(
                        [
                            path(
                                "",
                                ReimbursementListView.as_view(),
                                name="reimbursement_list",
                            ),
                            path(
                                "<uuid:pk>/",
                                include(
                                    [
                                        path(
                                            "",
                                            ReimbursementDetailView.as_view(),
                                            name="reimbursement_detail",
                                        ),
                                        path(
                                            "update/",
                                            ReimbursementUpdateView.as_view(),
                                            name="reimbursement_update",
                                        ),
                                        path(
                                            "delete/",
                                            ReimbursementDeleteView.as_view(),
                                            name="reimbursement_delete",
                                        ),
                                    ],
                                ),
                            ),
                        ],
                    ),
                ),
                path(
                    "banks/",
                    include(
                        [
                            path("", BankListView.as_view(), name="bank_list"),
                            path(
                                "<uuid:bank_uuid>/",
                                include(
                                    [
                                        path(
                                            "",
                                            BankDetailView.as_view(),
                                            name="bank_detail",
                                        ),
                                        path(
                                            "upload-csv/",
                                            BankCSVUploadView.as_view(),
                                            name="bank_csvupload",
                                        ),
                                    ],
                                ),
                            ),
                        ],
                    ),
                ),
                path(
                    "bankaccounts/",
                    include(
                        [
                            path(
                                "<uuid:bankaccount_uuid>/",
                                BankAccountDetailView.as_view(),
                                name="bankaccount_detail",
                            ),
                        ],
                    ),
                ),
                path(
                    "banktransactions/",
                    include(
                        [
                            path(
                                "<uuid:banktransaction_uuid>/",
                                BankTransactionDetailView.as_view(),
                                name="banktransaction_detail",
                            ),
                        ],
                    ),
                ),
                path(
                    "coinify/",
                    include(
                        [
                            path(
                                "",
                                CoinifyDashboardView.as_view(),
                                name="coinify_dashboard",
                            ),
                            path(
                                "payment_intents/",
                                CoinifyPaymentIntentListView.as_view(),
                                name="coinifypayment_intent_list",
                            ),
                            path(
                                "settlements/",
                                CoinifySettlementListView.as_view(),
                                name="coinifysettlement_list",
                            ),
                            path(
                                "invoices/",
                                CoinifyInvoiceListView.as_view(),
                                name="coinifyinvoice_list",
                            ),
                            path(
                                "payouts/",
                                CoinifyPayoutListView.as_view(),
                                name="coinifypayout_list",
                            ),
                            path(
                                "balances/",
                                CoinifyBalanceListView.as_view(),
                                name="coinifybalance_list",
                            ),
                            path(
                                "csv_import/",
                                CoinifyCSVImportView.as_view(),
                                name="coinify_csv_import",
                            ),
                        ],
                    ),
                ),
                path(
                    "epay/",
                    include(
                        [
                            path(
                                "",
                                EpayTransactionListView.as_view(),
                                name="epaytransaction_list",
                            ),
                            path(
                                "csv_import/",
                                EpayCSVImportView.as_view(),
                                name="epay_csv_import",
                            ),
                        ],
                    ),
                ),
                path(
                    "clearhaus/",
                    include(
                        [
                            path(
                                "",
                                ClearhausSettlementListView.as_view(),
                                name="clearhaussettlement_list",
                            ),
                            path(
                                "csv_import/",
                                ClearhausSettlementImportView.as_view(),
                                name="clearhaus_csv_import",
                            ),
                            path(
                                "<uuid:settlement_uuid>/",
                                ClearhausSettlementDetailView.as_view(),
                                name="clearhaussettlement_detail",
                            ),
                        ],
                    ),
                ),
                path(
                    "zettle/",
                    include(
                        [
                            path(
                                "",
                                ZettleDashboardView.as_view(),
                                name="zettle_dashboard",
                            ),
                            path(
                                "receipts/",
                                ZettleReceiptListView.as_view(),
                                name="zettlereceipt_list",
                            ),
                            path(
                                "balances/",
                                ZettleBalanceListView.as_view(),
                                name="zettlebalance_list",
                            ),
                            path(
                                "import/",
                                ZettleDataImportView.as_view(),
                                name="zettle_import",
                            ),
                        ],
                    ),
                ),
                path(
                    "mobilepay/",
                    include(
                        [
                            path(
                                "",
                                MobilePayTransactionListView.as_view(),
                                name="mobilepaytransaction_list",
                            ),
                            path(
                                "csv_import/",
                                MobilePayCSVImportView.as_view(),
                                name="mobilepay_csv_import",
                            ),
                        ],
                    ),
                ),
                path(
                    "accounting_export/",
                    include(
                        [
                            path(
                                "",
                                AccountingExportListView.as_view(),
                                name="accountingexport_list",
                            ),
                            path(
                                "create/",
                                AccountingExportCreateView.as_view(),
                                name="accountingexport_create",
                            ),
                            path(
                                "<uuid:accountingexport_uuid>/",
                                include(
                                    [
                                        path(
                                            "",
                                            AccountingExportDetailView.as_view(),
                                            name="accountingexport_detail",
                                        ),
                                        path(
                                            "download/",
                                            include(
                                                [
                                                    path(
                                                        "",
                                                        AccountingExportDownloadArchiveView.as_view(),
                                                        name="accountingexport_download_archive",
                                                    ),
                                                    path(
                                                        "<str:filename>",
                                                        AccountingExportDownloadFileView.as_view(),
                                                        name="accountingexport_download_file",
                                                    ),
                                                ],
                                            ),
                                        ),
                                        path(
                                            "update/",
                                            AccountingExportUpdateView.as_view(),
                                            name="accountingexport_update",
                                        ),
                                        path(
                                            "delete/",
                                            AccountingExportDeleteView.as_view(),
                                            name="accountingexport_delete",
                                        ),
                                    ],
                                ),
                            ),
                        ],
                    ),
                ),
            ],
        ),
    ),
    # release held emails
    path(
        "release_emails",
        OutgoingEmailMassUpdateView.as_view(),
        name="outgoing_email_release",
    ),
    # point-of-sale
    path(
        "pos/",
        include(
            [
                path(
                    "",
                    PosListView.as_view(),
                    name="pos_list",
                ),
                path(
                    "create/",
                    PosCreateView.as_view(),
                    name="pos_create",
                ),
                path(
                    "products/",
                    include(
                        [
                            path(
                                "",
                                PosProductListView.as_view(),
                                name="posproduct_list",
                            ),
                            path(
                                "<uuid:posproduct_uuid>/update/",
                                PosProductUpdateView.as_view(),
                                name="posproduct_update",
                            ),
                        ],
                    ),
                ),
                path(
                    "product_costs/",
                    include(
                        [
                            path(
                                "",
                                PosProductCostListView.as_view(),
                                name="posproductcost_list",
                            ),
                            path(
                                "<uuid:posproductcost_uuid>/update/",
                                PosProductCostUpdateView.as_view(),
                                name="posproductcost_update",
                            ),
                        ],
                    ),
                ),
                path(
                    "transactions/",
                    PosTransactionListView.as_view(),
                    name="postransaction_list",
                ),
                path(
                    "sales/",
                    PosSaleListView.as_view(),
                    name="possale_list",
                ),
                path(
                    "sales/import/",
                    PosSalesImportView.as_view(),
                    name="possale_import",
                ),
                path(
                    "<slug:pos_slug>/",
                    include(
                        [
                            path(
                                "",
                                PosDetailView.as_view(),
                                name="pos_detail",
                            ),
                            path(
                                "update/",
                                PosUpdateView.as_view(),
                                name="pos_update",
                            ),
                            path(
                                "delete/",
                                PosDeleteView.as_view(),
                                name="pos_delete",
                            ),
                            path(
                                "reports/",
                                include(
                                    [
                                        path(
                                            "",
                                            PosReportListView.as_view(),
                                            name="posreport_list",
                                        ),
                                        path(
                                            "create/",
                                            PosReportCreateView.as_view(),
                                            name="posreport_create",
                                        ),
                                        path(
                                            "<uuid:posreport_uuid>/",
                                            include(
                                                [
                                                    path(
                                                        "",
                                                        PosReportDetailView.as_view(),
                                                        name="posreport_detail",
                                                    ),
                                                    path(
                                                        "update/",
                                                        PosReportUpdateView.as_view(),
                                                        name="posreport_update",
                                                    ),
                                                    path(
                                                        "bankcount/start/",
                                                        PosReportBankCountStartView.as_view(),
                                                        name="posreport_bank_count_start",
                                                    ),
                                                    path(
                                                        "bankcount/end/",
                                                        PosReportBankCountEndView.as_view(),
                                                        name="posreport_bank_count_end",
                                                    ),
                                                    path(
                                                        "poscount/start/",
                                                        PosReportPosCountStartView.as_view(),
                                                        name="posreport_pos_count_start",
                                                    ),
                                                    path(
                                                        "poscount/end/",
                                                        PosReportPosCountEndView.as_view(),
                                                        name="posreport_pos_count_end",
                                                    ),
                                                ],
                                            ),
                                        ),
                                    ],
                                ),
                            ),
                        ],
                    ),
                ),
            ],
        ),
    ),
    # tokens
    path(
        "tokens/",
        include(
            [
                path(
                    "",
                    TokenListView.as_view(),
                    name="token_list",
                ),
                path(
                    "create/",
                    TokenCreateView.as_view(),
                    name="token_create",
                ),
                path(
                    "stats/",
                    TokenStatsView.as_view(),
                    name="token_stats",
                ),
                path(
                    "<int:pk>/",
                    include(
                        [
                            path(
                                "",
                                TokenDetailView.as_view(),
                                name="token_detail",
                            ),
                            path(
                                "update/",
                                TokenUpdateView.as_view(),
                                name="token_update",
                            ),
                            path(
                                "delete/",
                                TokenDeleteView.as_view(),
                                name="token_delete",
                            ),
                        ],
                    ),
                ),
                path(
                    "categories/",
                    include(
                        [
                            path(
                                "",
                                TokenCategoryListView.as_view(),
                                name="token_category_list",
                            ),
                            path(
                                "create/",
                                TokenCategoryCreateView.as_view(),
                                name="token_category_create",
                            ),
                            path(
                                "<int:pk>/",
                                include(
                                    [
                                        path(
                                            "",
                                            TokenCategoryDetailView.as_view(),
                                            name="token_category_detail",
                                        ),
                                        path(
                                            "update/",
                                            TokenCategoryUpdateView.as_view(),
                                            name="token_category_update",
                                        ),
                                        path(
                                            "delete/",
                                            TokenCategoryDeleteView.as_view(),
                                            name="token_category_delete",
                                        ),
                                    ],
                                ),
                            ),
                        ],
                    ),
                ),
            ],
        ),
    ),
    path(
        "irc/",
        include([path("overview/", IrcOverView.as_view(), name="irc_overview")]),
    ),
    path(
        "shop_ticket_stats/",
        include(
            [
                path("", ShopTicketStatsView.as_view(), name="shop_ticket_stats"),
                path(
                    "<uuid:pk>/",
                    ShopTicketStatsDetailView.as_view(),
                    name="shop_ticket_stats_detail",
                ),
            ],
        ),
    ),
    # team permissions
    path(
        "team_permissions/",
        include(
            [
                path(
                    "",
                    TeamPermissionIndexView.as_view(),
                    name="team_permission_index",
                ),
                path(
                    "<slug:team_slug>/",
                    TeamPermissionManageView.as_view(),
                    name="team_permission_manage",
                ),
            ],
        ),
    ),
    path(
        "permissions/",
        include(
            [
                path(
                    "by_group/",
                    PermissionByGroupView.as_view(),
                    name="permission_list_by_group",
                ),
                path(
                    "by_user/",
                    PermissionByUserView.as_view(),
                    name="permission_list_by_user",
                ),
                path(
                    "by_permission/",
                    PermissionByPermissionView.as_view(),
                    name="permission_list_by_permission",
                ),
            ],
        ),
    ),
]<|MERGE_RESOLUTION|>--- conflicted
+++ resolved
@@ -152,11 +152,8 @@
 from .views import RevenueDetailView
 from .views import RevenueListView
 from .views import RevenueUpdateView
-<<<<<<< HEAD
 from .views import ScanInventoryIndexView
 from .views import ScanInventoryView
-=======
->>>>>>> 553d942f
 from .views import ScanTicketsPosSelectView
 from .views import ScanTicketsView
 from .views import ShopTicketOverview
