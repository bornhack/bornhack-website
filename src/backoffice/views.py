import logging
import os
from itertools import chain

import requests
from camps.mixins import CampViewMixin
from django import forms
from django.conf import settings
from django.contrib import messages
from django.contrib.auth.mixins import LoginRequiredMixin
from django.contrib.auth.models import User
from django.core.exceptions import PermissionDenied
from django.core.files import File
from django.db.models import Count, Q, Sum
from django.forms import modelformset_factory
from django.http import Http404, HttpResponse
from django.shortcuts import get_object_or_404, redirect
from django.urls import reverse
from django.utils import timezone
from django.utils.safestring import mark_safe
from django.views.generic import DetailView, ListView, TemplateView
from django.views.generic.edit import CreateView, DeleteView, FormView, UpdateView
from economy.models import (
    Chain,
    Credebtor,
    Expense,
    Pos,
    PosReport,
    Reimbursement,
    Revenue,
)
from facilities.models import (
    Facility,
    FacilityFeedback,
    FacilityOpeningHours,
    FacilityType,
)
from leaflet.forms.widgets import LeafletWidget
from profiles.models import Profile
from program.autoscheduler import AutoScheduler
from program.mixins import AvailabilityMatrixViewMixin
from program.models import (
    Event,
    EventFeedback,
    EventLocation,
    EventProposal,
    EventSession,
    EventSlot,
    EventType,
    Speaker,
    SpeakerProposal,
    Url,
    UrlType,
)
from program.utils import save_speaker_availability
from shop.models import Order, OrderProductRelation
from teams.models import Team
from tickets.models import DiscountTicket, ShopTicket, SponsorTicket, TicketType
from tokens.models import Token, TokenFind
from utils.models import OutgoingEmail

from .forms import (
    AddRecordingForm,
    AutoScheduleApplyForm,
    AutoScheduleValidateForm,
    EventScheduleForm,
    SpeakerForm,
)
from .mixins import (
    ContentTeamPermissionMixin,
    EconomyTeamPermissionMixin,
    InfoTeamPermissionMixin,
    OrgaTeamPermissionMixin,
    PosViewMixin,
    RaisePermissionRequiredMixin,
)

logger = logging.getLogger("bornhack.%s" % __name__)


class BackofficeIndexView(CampViewMixin, RaisePermissionRequiredMixin, TemplateView):
    """
    The Backoffice index view only requires camps.backoffice_permission so we use RaisePermissionRequiredMixin directly
    """

    permission_required = "camps.backoffice_permission"
    template_name = "index.html"

    def get_context_data(self, *args, **kwargs):
        context = super().get_context_data(*args, **kwargs)
        context["facilityfeedback_teams"] = Team.objects.filter(
            id__in=set(
                FacilityFeedback.objects.filter(
                    facility__facility_type__responsible_team__camp=self.camp,
                    handled=False,
                ).values_list(
                    "facility__facility_type__responsible_team__id", flat=True
                )
            )
        )
        return context


class ProductHandoutView(CampViewMixin, InfoTeamPermissionMixin, ListView):
    template_name = "product_handout.html"

    def get_queryset(self, **kwargs):
        return OrderProductRelation.objects.filter(
            ticket_generated=False,
            order__paid=True,
            order__refunded=False,
            order__cancelled=False,
        ).order_by("order")


class BadgeHandoutView(CampViewMixin, InfoTeamPermissionMixin, ListView):
    template_name = "badge_handout.html"
    context_object_name = "tickets"

    def get_queryset(self, **kwargs):
        shoptickets = ShopTicket.objects.filter(badge_ticket_generated=False)
        sponsortickets = SponsorTicket.objects.filter(badge_ticket_generated=False)
        discounttickets = DiscountTicket.objects.filter(badge_ticket_generated=False)
        return list(chain(shoptickets, sponsortickets, discounttickets))


class TicketCheckinView(CampViewMixin, InfoTeamPermissionMixin, ListView):
    template_name = "ticket_checkin.html"
    context_object_name = "tickets"

    def get_queryset(self, **kwargs):
        shoptickets = ShopTicket.objects.filter(used=False)
        sponsortickets = SponsorTicket.objects.filter(used=False)
        discounttickets = DiscountTicket.objects.filter(used=False)
        return list(chain(shoptickets, sponsortickets, discounttickets))


class ApproveNamesView(CampViewMixin, OrgaTeamPermissionMixin, ListView):
    template_name = "approve_public_credit_names.html"
    context_object_name = "profiles"

    def get_queryset(self, **kwargs):
        return Profile.objects.filter(public_credit_name_approved=False).exclude(
            public_credit_name=""
        )


class ApproveFeedbackView(CampViewMixin, ContentTeamPermissionMixin, FormView):
    """
    This view shows a list of EventFeedback objects which are pending approval.
    """

    model = EventFeedback
    template_name = "approve_feedback.html"

    def setup(self, *args, **kwargs):
        super().setup(*args, **kwargs)
        self.queryset = EventFeedback.objects.filter(
            event__track__camp=self.camp, approved__isnull=True
        )

        self.form_class = modelformset_factory(
            EventFeedback,
            fields=("approved",),
            min_num=self.queryset.count(),
            validate_min=True,
            max_num=self.queryset.count(),
            validate_max=True,
            extra=0,
        )

    def get_context_data(self, *args, **kwargs):
        """
        Include the queryset used for the modelformset_factory so we have
        some idea which object is which in the template
        Why the hell do the forms in the formset not include the object?
        """
        context = super().get_context_data(*args, **kwargs)
        context["event_feedback_list"] = self.queryset
        context["formset"] = self.form_class(queryset=self.queryset)
        return context

    def form_valid(self, form):
        form.save()
        if form.changed_objects:
            messages.success(
                self.request, f"Updated {len(form.changed_objects)} EventFeedbacks"
            )
        return redirect(self.get_success_url())

    def get_success_url(self, *args, **kwargs):
        return reverse(
            "backoffice:approve_event_feedback", kwargs={"camp_slug": self.camp.slug}
        )


<<<<<<< HEAD
##########################
# MANAGE FACILITIES VIEWS


class FacilityTypeListView(CampViewMixin, OrgaTeamPermissionMixin, ListView):
    model = FacilityType
    template_name = "facility_type_list_backoffice.html"
    context_object_name = "facility_type_list"


class FacilityTypeCreateView(CampViewMixin, OrgaTeamPermissionMixin, CreateView):
    model = FacilityType
    template_name = "facility_type_form.html"
    fields = [
        "name",
        "description",
        "icon",
        "marker",
        "responsible_team",
        "quickfeedback_options",
    ]

    def get_context_data(self, **kwargs):
        """
        Do not show teams that are not part of the current camp in the dropdown
        """
        context = super().get_context_data(**kwargs)
        context["form"].fields["responsible_team"].queryset = Team.objects.filter(
            camp=self.camp
        )
        return context

    def get_success_url(self):
        return reverse(
            "backoffice:facility_type_list", kwargs={"camp_slug": self.camp.slug}
        )


class FacilityTypeUpdateView(CampViewMixin, OrgaTeamPermissionMixin, UpdateView):
    model = FacilityType
    template_name = "facility_type_form.html"
    fields = [
        "name",
        "description",
        "icon",
        "marker",
        "responsible_team",
        "quickfeedback_options",
    ]

    def get_context_data(self, **kwargs):
        """
        Do not show teams that are not part of the current camp in the dropdown
        """
        context = super().get_context_data(**kwargs)
        context["form"].fields["responsible_team"].queryset = Team.objects.filter(
            camp=self.camp
        )
        return context

    def get_success_url(self):
        return reverse(
            "backoffice:facility_type_list", kwargs={"camp_slug": self.camp.slug}
        )


class FacilityTypeDeleteView(CampViewMixin, OrgaTeamPermissionMixin, DeleteView):
    model = FacilityType
    template_name = "facility_type_delete.html"
    context_object_name = "facility_type"

    def delete(self, *args, **kwargs):
        for facility in self.get_object().facilities.all():
            facility.feedbacks.all().delete()
            facility.opening_hours.all().delete()
            facility.delete()
        return super().delete(*args, **kwargs)

    def get_success_url(self):
        messages.success(self.request, "The FacilityType has been deleted")
        return reverse(
            "backoffice:facility_type_list", kwargs={"camp_slug": self.camp.slug}
        )


class FacilityListView(CampViewMixin, OrgaTeamPermissionMixin, ListView):
    model = Facility
    template_name = "facility_list_backoffice.html"


class FacilityDetailView(CampViewMixin, OrgaTeamPermissionMixin, DetailView):
    model = Facility
    template_name = "facility_detail_backoffice.html"
    pk_url_kwarg = "facility_uuid"

    def get_queryset(self, *args, **kwargs):
        qs = super().get_queryset(*args, **kwargs)
        return qs.prefetch_related("opening_hours")


class FacilityCreateView(CampViewMixin, OrgaTeamPermissionMixin, CreateView):
    model = Facility
    template_name = "facility_form.html"
    fields = ["facility_type", "name", "description", "location"]

    def get_form(self, *args, **kwargs):
        form = super().get_form(*args, **kwargs)
        form.fields["location"].widget = LeafletWidget(
            attrs={
                "display_raw": "true",
            }
        )
        return form

    def get_context_data(self, **kwargs):
        """
        Do not show types that are not part of the current camp in the dropdown
        """
        context = super().get_context_data(**kwargs)
        context["form"].fields["facility_type"].queryset = FacilityType.objects.filter(
            responsible_team__camp=self.camp
        )
        return context

    def get_success_url(self):
        messages.success(self.request, "The Facility has been created")
        return reverse("backoffice:facility_list", kwargs={"camp_slug": self.camp.slug})


class FacilityUpdateView(CampViewMixin, OrgaTeamPermissionMixin, UpdateView):
    model = Facility
    template_name = "facility_form.html"
    pk_url_kwarg = "facility_uuid"
    fields = ["facility_type", "name", "description", "location"]

    def get_form(self, *args, **kwargs):
        form = super().get_form(*args, **kwargs)
        form.fields["location"].widget = LeafletWidget(
            attrs={
                "display_raw": "true",
            }
        )
        return form

    def get_success_url(self):
        messages.success(self.request, "The Facility has been updated")
        return reverse(
            "backoffice:facility_detail",
            kwargs={
                "camp_slug": self.camp.slug,
                "facility_uuid": self.get_object().uuid,
            },
        )


class FacilityDeleteView(CampViewMixin, OrgaTeamPermissionMixin, DeleteView):
    model = Facility
    template_name = "facility_delete.html"
    pk_url_kwarg = "facility_uuid"

    def delete(self, *args, **kwargs):
        self.get_object().feedbacks.all().delete()
        self.get_object().opening_hours.all().delete()
        return super().delete(*args, **kwargs)

    def get_success_url(self):
        messages.success(self.request, "The Facility has been deleted")
        return reverse("backoffice:facility_list", kwargs={"camp_slug": self.camp.slug})


class FacilityFeedbackView(CampViewMixin, RaisePermissionRequiredMixin, FormView):
    template_name = "facilityfeedback_backoffice.html"

    def get_permission_required(self):
        """
        This view requires two permissions, camps.backoffice_permission and
        the permission_set for the team in question.
        """
        if not self.team.permission_set:
            raise PermissionDenied("No permissions set defined for this team")
        return ["camps.backoffice_permission", self.team.permission_set]

    def setup(self, *args, **kwargs):
        super().setup(*args, **kwargs)
        self.team = get_object_or_404(
            Team, camp=self.camp, slug=self.kwargs["team_slug"]
        )
        self.queryset = FacilityFeedback.objects.filter(
            facility__facility_type__responsible_team=self.team, handled=False
        )
        self.form_class = modelformset_factory(
            FacilityFeedback,
            fields=("handled",),
=======
class AddRecordingView(CampViewMixin, ContentTeamPermissionMixin, FormView):
    """
    This view shows a list of events that is set to be recorded, but without a recording URL attached.
    """

    model = Event
    template_name = "add_recording.html"

    def setup(self, *args, **kwargs):
        super().setup(*args, **kwargs)
        self.queryset = Event.objects.filter(
            track__camp=self.camp, video_recording=True
        ).exclude(urls__urltype__name="Recording")

        self.form_class = modelformset_factory(
            Event,
            form=AddRecordingForm,
>>>>>>> a9ba4279
            min_num=self.queryset.count(),
            validate_min=True,
            max_num=self.queryset.count(),
            validate_max=True,
            extra=0,
        )

    def get_context_data(self, *args, **kwargs):
<<<<<<< HEAD
        context = super().get_context_data(*args, **kwargs)
        context["team"] = self.team
        context["feedback_list"] = self.queryset
=======
        """
        Include the queryset used for the modelformset_factory so we have
        some idea which object is which in the template
        Why the hell do the forms in the formset not include the object?
        """
        context = super().get_context_data(*args, **kwargs)
        context["event_list"] = self.queryset
>>>>>>> a9ba4279
        context["formset"] = self.form_class(queryset=self.queryset)
        return context

    def form_valid(self, form):
        form.save()
<<<<<<< HEAD
        if form.changed_objects:
            messages.success(
                self.request,
                f"Marked {len(form.changed_objects)} FacilityFeedbacks as handled!",
            )
=======

        for event_data in form.cleaned_data:
            if event_data["recording_url"]:
                url = event_data["recording_url"]
                if not event_data["id"].urls.filter(url=url).exists():
                    recording_url = Url()
                    recording_url.event = event_data["id"]
                    recording_url.url = url
                    recording_url.urltype = UrlType.objects.get(name="Recording")
                    recording_url.save()

        if form.changed_objects:
            messages.success(self.request, f"Updated {len(form.changed_objects)} Event")
>>>>>>> a9ba4279
        return redirect(self.get_success_url())

    def get_success_url(self, *args, **kwargs):
        return reverse(
<<<<<<< HEAD
            "backoffice:facilityfeedback",
            kwargs={"camp_slug": self.camp.slug, "team_slug": self.team.slug},
        )


class FacilityMixin(CampViewMixin):
    def setup(self, *args, **kwargs):
        super().setup(*args, **kwargs)
        self.facility = get_object_or_404(Facility, uuid=kwargs["facility_uuid"])

    def get_form(self, *args, **kwargs):
        """
        The default range widgets are a bit shit because they eat the help_text and
        have no indication of which field is for what. So we add a nice placeholder.
        """
        form = super().get_form(*args, **kwargs)
        form.fields["when"].widget.widgets[0].attrs = {
            "placeholder": f"Open Date and Time (YYYY-MM-DD HH:MM). Active time zone is {settings.TIME_ZONE}.",
        }
        form.fields["when"].widget.widgets[1].attrs = {
            "placeholder": f"Close Date and Time (YYYY-MM-DD HH:MM). Active time zone is {settings.TIME_ZONE}.",
        }
        return form

    def get_context_data(self, **kwargs):
        context = super().get_context_data(**kwargs)
        context["facility"] = self.facility
        return context


class FacilityOpeningHoursCreateView(
    FacilityMixin, OrgaTeamPermissionMixin, CreateView
):
    model = FacilityOpeningHours
    template_name = "facility_opening_hours_form.html"
    fields = ["when", "notes"]

    def form_valid(self, form):
        """
        Set facility before saving
        """
        hours = form.save(commit=False)
        hours.facility = self.facility
        hours.save()
        messages.success(self.request, "New opening hours created successfully!")
        return redirect(
            reverse(
                "backoffice:facility_detail",
                kwargs={"camp_slug": self.camp.slug, "facility_uuid": self.facility.pk},
            )
        )


class FacilityOpeningHoursUpdateView(
    FacilityMixin, OrgaTeamPermissionMixin, UpdateView
):
    model = FacilityOpeningHours
    template_name = "facility_opening_hours_form.html"
    fields = ["when", "notes"]

    def get_success_url(self):
        messages.success(self.request, "Opening hours have been updated successfully")
        return reverse(
            "backoffice:facility_detail",
            kwargs={"camp_slug": self.camp.slug, "facility_uuid": self.facility.pk},
        )


class FacilityOpeningHoursDeleteView(
    FacilityMixin, OrgaTeamPermissionMixin, DeleteView
):
    model = FacilityOpeningHours
    template_name = "facility_opening_hours_delete.html"

    def get_success_url(self):
        messages.success(self.request, "Opening hours have been deleted successfully")
        return reverse(
            "backoffice:facility_detail",
            kwargs={"camp_slug": self.camp.slug, "facility_uuid": self.facility.pk},
=======
            "backoffice:add_eventrecording", kwargs={"camp_slug": self.camp.slug}
>>>>>>> a9ba4279
        )


#######################################
# MANAGE SPEAKER/EVENT PROPOSAL VIEWS


class PendingProposalsView(CampViewMixin, ContentTeamPermissionMixin, ListView):
    """ This convenience view shows a list of pending proposals """

    model = SpeakerProposal
    template_name = "pending_proposals.html"
    context_object_name = "speaker_proposal_list"

    def get_queryset(self, **kwargs):
        qs = super().get_queryset(**kwargs).filter(proposal_status="pending")
        qs = qs.prefetch_related("user", "urls", "speaker")
        return qs

    def get_context_data(self, **kwargs):
        context = super().get_context_data(**kwargs)
        context["event_proposal_list"] = self.camp.event_proposals.filter(
            proposal_status=EventProposal.PROPOSAL_PENDING
        ).prefetch_related("event_type", "track", "speakers", "tags", "user", "event")
        return context


class ProposalApproveBaseView(CampViewMixin, ContentTeamPermissionMixin, UpdateView):
    """
    Shared logic between SpeakerProposalApproveView and EventProposalApproveView
    """

    fields = ["reason"]

    def form_valid(self, form):
        """
        We have two submit buttons in this form, Approve and Reject
        """
        if "approve" in form.data:
            # approve button was pressed
            form.instance.mark_as_approved(self.request)
        elif "reject" in form.data:
            # reject button was pressed
            form.instance.mark_as_rejected(self.request)
        else:
            messages.error(self.request, "Unknown submit action")
        return redirect(
            reverse(
                "backoffice:pending_proposals", kwargs={"camp_slug": self.camp.slug}
            )
        )


class SpeakerProposalListView(CampViewMixin, ContentTeamPermissionMixin, ListView):
    """ This view permits Content Team members to list SpeakerProposals """

    model = SpeakerProposal
    template_name = "speaker_proposal_list.html"
    context_object_name = "speaker_proposal_list"

    def get_queryset(self, **kwargs):
        qs = super().get_queryset(**kwargs)
        qs = qs.prefetch_related("user", "urls", "speaker")
        return qs


class SpeakerProposalDetailView(
    AvailabilityMatrixViewMixin,
    ContentTeamPermissionMixin,
    DetailView,
):
    """ This view permits Content Team members to see SpeakerProposal details """

    model = SpeakerProposal
    template_name = "speaker_proposal_detail_backoffice.html"
    context_object_name = "speaker_proposal"

    def get_queryset(self, *args, **kwargs):
        qs = super().get_queryset(*args, **kwargs)
        qs = qs.prefetch_related("user", "urls")
        return qs


class SpeakerProposalApproveRejectView(ProposalApproveBaseView):
    """ This view allows ContentTeam members to approve/reject SpeakerProposals """

    model = SpeakerProposal
    template_name = "speaker_proposal_approve_reject.html"
    context_object_name = "speaker_proposal"


class EventProposalListView(CampViewMixin, ContentTeamPermissionMixin, ListView):
    """ This view permits Content Team members to list EventProposals """

    model = EventProposal
    template_name = "event_proposal_list.html"
    context_object_name = "event_proposal_list"

    def get_queryset(self, *args, **kwargs):
        qs = super().get_queryset(*args, **kwargs)
        qs = qs.prefetch_related(
            "user",
            "urls",
            "event",
            "event_type",
            "speakers__event_proposals",
            "track",
            "tags",
        )
        return qs


class EventProposalDetailView(CampViewMixin, ContentTeamPermissionMixin, DetailView):
    """ This view permits Content Team members to see EventProposal details """

    model = EventProposal
    template_name = "event_proposal_detail_backoffice.html"
    context_object_name = "event_proposal"


class EventProposalApproveRejectView(ProposalApproveBaseView):
    """ This view allows ContentTeam members to approve/reject EventProposals """

    model = EventProposal
    template_name = "event_proposal_approve_reject.html"
    context_object_name = "event_proposal"


################################
# MANAGE SPEAKER VIEWS


class SpeakerListView(CampViewMixin, ContentTeamPermissionMixin, ListView):
    """ This view is used by the Content Team to see Speaker objects. """

    model = Speaker
    template_name = "speaker_list_backoffice.html"

    def get_queryset(self, *args, **kwargs):
        qs = super().get_queryset(*args, **kwargs)
        qs = qs.prefetch_related(
            "proposal__user",
            "events__event_slots",
            "events__event_type",
            "event_conflicts",
        )
        return qs


class SpeakerDetailView(
    AvailabilityMatrixViewMixin, ContentTeamPermissionMixin, DetailView
):
    """ This view is used by the Content Team to see details for Speaker objects """

    model = Speaker
    template_name = "speaker_detail_backoffice.html"

    def get_queryset(self, *args, **kwargs):
        qs = super().get_queryset(*args, **kwargs)
        qs = qs.prefetch_related(
            "event_conflicts", "events__event_slots", "events__event_type"
        )
        return qs


class SpeakerUpdateView(
    AvailabilityMatrixViewMixin, ContentTeamPermissionMixin, UpdateView
):
    """ This view is used by the Content Team to update Speaker objects """

    model = Speaker
    template_name = "speaker_update.html"
    form_class = SpeakerForm

    def get_form_kwargs(self):
        """ Set camp for the form """
        kwargs = super().get_form_kwargs()
        kwargs.update({"camp": self.camp})
        return kwargs

    def form_valid(self, form):
        """ Save object and availability """
        speaker = form.save()
        save_speaker_availability(form, obj=speaker)
        messages.success(self.request, "Speaker has been updated")
        return redirect(
            reverse(
                "backoffice:speaker_detail",
                kwargs={"camp_slug": self.camp.slug, "slug": self.get_object().slug},
            )
        )


class SpeakerDeleteView(CampViewMixin, ContentTeamPermissionMixin, DeleteView):
    """ This view is used by the Content Team to delete Speaker objects """

    model = Speaker
    template_name = "speaker_delete.html"

    def delete(self, *args, **kwargs):
        speaker = self.get_object()
        # delete related objects first
        speaker.availabilities.all().delete()
        speaker.urls.all().delete()
        return super().delete(*args, **kwargs)

    def get_success_url(self):
        messages.success(
            self.request, f"Speaker '{self.get_object().name}' has been deleted"
        )
        return reverse("backoffice:speaker_list", kwargs={"camp_slug": self.camp.slug})


################################
# MANAGE EVENTTYPE VIEWS


class EventTypeListView(CampViewMixin, ContentTeamPermissionMixin, ListView):
    """ This view is used by the Content Team to list EventTypes """

    model = EventType
    template_name = "event_type_list.html"
    context_object_name = "event_type_list"

    def get_queryset(self, *args, **kwargs):
        qs = super().get_queryset(*args, **kwargs)
        qs = qs.annotate(
            # only count events for the current camp
            event_count=Count(
                "events", distinct=True, filter=Q(events__track__camp=self.camp)
            ),
            # only count EventSessions for the current camp
            event_sessions_count=Count(
                "event_sessions",
                distinct=True,
                filter=Q(event_sessions__camp=self.camp),
            ),
            # only count EventSlots for the current camp
            event_slots_count=Count(
                "event_sessions__event_slots",
                distinct=True,
                filter=Q(event_sessions__camp=self.camp),
            ),
        )
        return qs


class EventTypeDetailView(CampViewMixin, ContentTeamPermissionMixin, DetailView):
    """ This view is used by the Content Team to see details for EventTypes """

    model = EventType
    template_name = "event_type_detail.html"
    context_object_name = "event_type"

    def get_context_data(self, *args, **kwargs):
        context = super().get_context_data(*args, **kwargs)
        context["event_sessions"] = self.camp.event_sessions.filter(
            event_type=self.get_object()
        ).prefetch_related("event_location", "event_slots")
        context["events"] = self.camp.events.filter(
            event_type=self.get_object()
        ).prefetch_related(
            "speakers", "event_slots__event_session__event_location", "event_type"
        )
        return context


################################
# MANAGE EVENTLOCATION VIEWS


class EventLocationListView(CampViewMixin, ContentTeamPermissionMixin, ListView):
    """ This view is used by the Content Team to list EventLocation objects. """

    model = EventLocation
    template_name = "event_location_list.html"
    context_object_name = "event_location_list"

    def get_queryset(self, *args, **kwargs):
        qs = super().get_queryset(*args, **kwargs)
        qs = qs.prefetch_related("event_sessions__event_slots", "conflicts")
        return qs


class EventLocationDetailView(CampViewMixin, ContentTeamPermissionMixin, DetailView):
    """ This view is used by the Content Team to see details for EventLocation objects """

    model = EventLocation
    template_name = "event_location_detail.html"
    context_object_name = "event_location"

    def get_queryset(self, *args, **kwargs):
        qs = super().get_queryset(*args, **kwargs)
        qs = qs.prefetch_related(
            "conflicts", "event_sessions__event_slots", "event_sessions__event_type"
        )
        return qs


class EventLocationCreateView(CampViewMixin, ContentTeamPermissionMixin, CreateView):
    """ This view is used by the Content Team to create EventLocation objects """

    model = EventLocation
    fields = ["name", "icon", "capacity", "conflicts"]
    template_name = "event_location_form.html"

    def get_form(self, *args, **kwargs):
        form = super().get_form(*args, **kwargs)
        form.fields["conflicts"].queryset = self.camp.event_locations.all()
        return form

    def form_valid(self, form):
        location = form.save(commit=False)
        location.camp = self.camp
        location.save()
        form.save_m2m()
        messages.success(
            self.request, f"EventLocation {location.name} has been created"
        )
        return redirect(
            reverse(
                "backoffice:event_location_detail",
                kwargs={"camp_slug": self.camp.slug, "slug": location.slug},
            )
        )


class EventLocationUpdateView(CampViewMixin, ContentTeamPermissionMixin, UpdateView):
    """ This view is used by the Content Team to update EventLocation objects """

    model = EventLocation
    fields = ["name", "icon", "capacity", "conflicts"]
    template_name = "event_location_form.html"

    def get_form(self, *args, **kwargs):
        form = super().get_form(*args, **kwargs)
        form.fields["conflicts"].queryset = self.camp.event_locations.exclude(
            pk=self.get_object().pk
        )
        return form

    def get_success_url(self):
        messages.success(
            self.request, f"EventLocation {self.get_object().name} has been updated"
        )
        return reverse(
            "backoffice:event_location_detail",
            kwargs={"camp_slug": self.camp.slug, "slug": self.get_object().slug},
        )


class EventLocationDeleteView(CampViewMixin, ContentTeamPermissionMixin, DeleteView):
    """ This view is used by the Content Team to delete EventLocation objects """

    model = EventLocation
    template_name = "event_location_delete.html"
    context_object_name = "event_location"

    def delete(self, *args, **kwargs):
        slotsdeleted, slotdetails = self.get_object().event_slots.all().delete()
        sessionsdeleted, sessiondetails = (
            self.get_object().event_sessions.all().delete()
        )

        return super().delete(*args, **kwargs)

    def get_success_url(self):
        messages.success(
            self.request, f"EventLocation '{self.get_object().name}' has been deleted."
        )
        return reverse(
            "backoffice:event_location_list", kwargs={"camp_slug": self.camp.slug}
        )


################################
# MANAGE EVENT VIEWS


class EventListView(CampViewMixin, ContentTeamPermissionMixin, ListView):
    """ This view is used by the Content Team to see Event objects. """

    model = Event
    template_name = "event_list_backoffice.html"

    def get_queryset(self, *args, **kwargs):
        qs = super().get_queryset(*args, **kwargs)
        qs = qs.prefetch_related(
            "speakers__events",
            "event_type",
            "event_slots__event_session__event_location",
            "tags",
        )
        return qs


class EventDetailView(CampViewMixin, ContentTeamPermissionMixin, DetailView):
    """ This view is used by the Content Team to see details for Event objects """

    model = Event
    template_name = "event_detail_backoffice.html"


class EventUpdateView(CampViewMixin, ContentTeamPermissionMixin, UpdateView):
    """ This view is used by the Content Team to update Event objects """

    model = Event
    fields = [
        "title",
        "abstract",
        "video_recording",
        "duration_minutes",
        "demand",
        "tags",
    ]
    template_name = "event_update.html"

    def get_success_url(self):
        messages.success(self.request, "Event has been updated")
        return reverse(
            "backoffice:event_detail",
            kwargs={"camp_slug": self.camp.slug, "slug": self.get_object().slug},
        )


class EventDeleteView(CampViewMixin, ContentTeamPermissionMixin, DeleteView):
    """ This view is used by the Content Team to delete Event objects """

    model = Event
    template_name = "event_delete.html"

    def delete(self, *args, **kwargs):
        self.get_object().urls.all().delete()
        return super().delete(*args, **kwargs)

    def get_success_url(self):
        messages.success(
            self.request,
            f"Event '{self.get_object().title}' has been deleted!",
        )
        return reverse("backoffice:event_list", kwargs={"camp_slug": self.camp.slug})


class EventScheduleView(CampViewMixin, ContentTeamPermissionMixin, FormView):
    """This view is used by the Content Team to manually schedule Events.
    It shows a table with radioselect buttons for the available slots for the
    EventType of the Event"""

    form_class = EventScheduleForm
    template_name = "event_schedule.html"

    def setup(self, *args, **kwargs):
        super().setup(*args, **kwargs)
        self.event = get_object_or_404(
            Event, track__camp=self.camp, slug=kwargs["slug"]
        )

    def get_form(self, *args, **kwargs):
        form = super().get_form(*args, **kwargs)
        self.slots = []
        slotindex = 0
        # loop over sessions, get free slots
        for session in self.camp.event_sessions.filter(
            event_type=self.event.event_type,
            event_duration_minutes__gte=self.event.duration_minutes,
        ):
            for slot in session.get_available_slots():
                # loop over speakers to see if they are all available
                for speaker in self.event.speakers.all():
                    if not speaker.is_available(slot.when):
                        # this speaker is not available, skip this slot
                        break
                else:
                    # all speakers are available for this slot
                    self.slots.append({"index": slotindex, "slot": slot})
                    slotindex += 1
        # add the slot choicefield
        form.fields["slot"] = forms.ChoiceField(
            widget=forms.RadioSelect,
            choices=[(s["index"], s["index"]) for s in self.slots],
        )
        return form

    def get_context_data(self, *args, **kwargs):
        """
        Add event to context
        """
        context = super().get_context_data(*args, **kwargs)
        context["event"] = self.event
        context["event_slots"] = self.slots
        return context

    def form_valid(self, form):
        """
        Set needed values, save slot and return
        """
        slot = self.slots[int(form.cleaned_data["slot"])]["slot"]
        slot.event = self.event
        slot.autoscheduled = False
        slot.save()
        messages.success(
            self.request,
            f"{self.event.title} has been scheduled to begin at {slot.when.lower} at location {slot.event_location.name} successfully!",
        )
        return redirect(
            reverse(
                "backoffice:event_detail",
                kwargs={"camp_slug": self.camp.slug, "slug": self.event.slug},
            )
        )


################################
# MANAGE EVENTSESSION VIEWS


class EventSessionCreateTypeSelectView(
    CampViewMixin, ContentTeamPermissionMixin, ListView
):
    """
    This view is shown first when creating a new EventSession
    """

    model = EventType
    template_name = "event_session_create_type_select.html"
    context_object_name = "event_type_list"


class EventSessionCreateLocationSelectView(
    CampViewMixin, ContentTeamPermissionMixin, ListView
):
    """
    This view is shown second when creating a new EventSession
    """

    model = EventLocation
    template_name = "event_session_create_location_select.html"
    context_object_name = "event_location_list"

    def setup(self, *args, **kwargs):
        super().setup(*args, **kwargs)
        self.event_type = get_object_or_404(EventType, slug=kwargs["event_type_slug"])

    def get_context_data(self, *args, **kwargs):
        """
        Add event_type to context
        """
        context = super().get_context_data(*args, **kwargs)
        context["event_type"] = self.event_type
        return context


class EventSessionFormViewMixin:
    """
    A mixin with the stuff shared between EventSession{Create|Update}View
    """

    def get_form(self, *args, **kwargs):
        """
        The default range widgets are a bit shit because they eat the help_text and
        have no indication of which field is for what. So we add a nice placeholder.
        We also limit the event_location dropdown to only the current camps locations.
        """
        form = super().get_form(*args, **kwargs)
        form.fields["when"].widget.widgets[0].attrs = {
            "placeholder": f"Start Date and Time (YYYY-MM-DD HH:MM). Time zone is {settings.TIME_ZONE}.",
        }
        form.fields["when"].widget.widgets[1].attrs = {
            "placeholder": f"End Date and Time (YYYY-MM-DD HH:MM). Time zone is {settings.TIME_ZONE}.",
        }
        if hasattr(form.fields, "event_location"):
            form.fields["event_location"].queryset = EventLocation.objects.filter(
                camp=self.camp
            )
        return form

    def get_context_data(self, *args, **kwargs):
        """
        Add event_type and location and existing sessions to context
        """
        context = super().get_context_data(*args, **kwargs)
        if not hasattr(self, "event_type"):
            self.event_type = self.get_object().event_type
        context["event_type"] = self.event_type

        if not hasattr(self, "event_location"):
            self.event_location = self.get_object().event_location
        context["event_location"] = self.event_location

        context["sessions"] = self.event_type.event_sessions.filter(camp=self.camp)
        return context


class EventSessionCreateView(
    CampViewMixin, ContentTeamPermissionMixin, EventSessionFormViewMixin, CreateView
):
    """
    This view is used by the Content Team to create EventSession objects
    """

    model = EventSession
    fields = ["description", "when", "event_duration_minutes"]
    template_name = "event_session_form.html"

    def setup(self, *args, **kwargs):
        super().setup(*args, **kwargs)
        self.event_type = get_object_or_404(EventType, slug=kwargs["event_type_slug"])
        self.event_location = get_object_or_404(
            EventLocation, camp=self.camp, slug=kwargs["event_location_slug"]
        )

    def form_valid(self, form):
        """
        Set camp and event_type, check for overlaps and save
        """
        session = form.save(commit=False)
        session.event_type = self.event_type
        session.event_location = self.event_location
        session.camp = self.camp
        session.save()
        messages.success(self.request, f"{session} has been created successfully!")
        return redirect(
            reverse(
                "backoffice:event_session_list", kwargs={"camp_slug": self.camp.slug}
            )
        )


class EventSessionListView(CampViewMixin, ContentTeamPermissionMixin, ListView):
    """
    This view is used by the Content Team to see EventSession objects.
    """

    model = EventSession
    template_name = "event_session_list.html"
    context_object_name = "event_session_list"

    def get_queryset(self, *args, **kwargs):
        qs = super().get_queryset(*args, **kwargs)
        qs = qs.prefetch_related("event_type", "event_location", "event_slots")
        return qs


class EventSessionDetailView(CampViewMixin, ContentTeamPermissionMixin, DetailView):
    """
    This view is used by the Content Team to see details for EventSession objects
    """

    model = EventSession
    template_name = "event_session_detail.html"
    context_object_name = "session"


class EventSessionUpdateView(
    CampViewMixin, ContentTeamPermissionMixin, EventSessionFormViewMixin, UpdateView
):
    """
    This view is used by the Content Team to update EventSession objects
    """

    model = EventSession
    fields = ["when", "description", "event_duration_minutes"]
    template_name = "event_session_form.html"

    def form_valid(self, form):
        """
        Just save, we have a post_save signal which takes care of fixing EventSlots
        """
        session = form.save()
        messages.success(self.request, f"{session} has been updated successfully!")
        return redirect(
            reverse(
                "backoffice:event_session_list", kwargs={"camp_slug": self.camp.slug}
            )
        )


class EventSessionDeleteView(CampViewMixin, ContentTeamPermissionMixin, DeleteView):
    """
    This view is used by the Content Team to delete EventSession objects
    """

    model = EventSession
    template_name = "event_session_delete.html"
    context_object_name = "session"

    def get(self, *args, **kwargs):
        """ Show a warning if we have something scheduled in this EventSession """
        if self.get_object().event_slots.filter(event__isnull=False).exists():
            messages.warning(
                self.request,
                "NOTE: One or more EventSlots in this EventSession has an Event scheduled. Make sure you are deleting the correct session!",
            )
        return super().get(*args, **kwargs)

    def delete(self, *args, **kwargs):
        session = self.get_object()
        session.event_slots.all().delete()
        return super().delete(*args, **kwargs)

    def get_success_url(self):
        messages.success(
            self.request,
            "EventSession and related EventSlots was deleted successfully!",
        )
        return reverse(
            "backoffice:event_session_list", kwargs={"camp_slug": self.camp.slug}
        )


################################
# MANAGE EVENTSLOT VIEWS


class EventSlotListView(CampViewMixin, ContentTeamPermissionMixin, ListView):
    """ This view is used by the Content Team to see EventSlot objects. """

    model = EventSlot
    template_name = "event_slot_list.html"
    context_object_name = "event_slot_list"

    def get_queryset(self, *args, **kwargs):
        qs = super().get_queryset(*args, **kwargs)
        qs = qs.prefetch_related(
            "event__speakers",
            "event_session__event_location",
            "event_session__event_type",
        )
        return qs


class EventSlotDetailView(CampViewMixin, ContentTeamPermissionMixin, DetailView):
    """ This view is used by the Content Team to see details for EventSlot objects """

    model = EventSlot
    template_name = "event_slot_detail.html"
    context_object_name = "event_slot"


class EventSlotUnscheduleView(CampViewMixin, ContentTeamPermissionMixin, UpdateView):
    """ This view is used by the Content Team to remove an Event from the schedule/EventSlot """

    model = EventSlot
    template_name = "event_slot_unschedule.html"
    fields = []
    context_object_name = "event_slot"

    def form_valid(self, form):
        event_slot = self.get_object()
        event = event_slot.event
        event_slot.unschedule()
        messages.success(
            self.request,
            f"The Event '{event.title}' has been removed from the slot {event_slot}",
        )
        return redirect(
            reverse(
                "backoffice:event_detail",
                kwargs={"camp_slug": self.camp.slug, "slug": event.slug},
            )
        )


################################
# AUTOSCHEDULER VIEWS


class AutoScheduleManageView(CampViewMixin, ContentTeamPermissionMixin, TemplateView):
    """ Just an index type view with links to the various actions """

    template_name = "autoschedule_index.html"


class AutoScheduleCrashCourseView(
    CampViewMixin, ContentTeamPermissionMixin, TemplateView
):
    """ A short crash course on the autoscheduler """

    template_name = "autoschedule_crash_course.html"


class AutoScheduleValidateView(CampViewMixin, ContentTeamPermissionMixin, FormView):
    """This view is used to validate schedules. It uses the AutoScheduler and can
    either validate the currently applied schedule or a new similar schedule, or a
    brand new schedule"""

    template_name = "autoschedule_validate.html"
    form_class = AutoScheduleValidateForm

    def form_valid(self, form):
        # initialise AutoScheduler
        scheduler = AutoScheduler(camp=self.camp)

        # get autoschedule
        if form.cleaned_data["schedule"] == "current":
            autoschedule = scheduler.build_current_autoschedule()
            message = f"The currently scheduled Events form a valid schedule! AutoScheduler has {len(scheduler.autoslots)} Slots based on {scheduler.event_sessions.count()} EventSessions for {scheduler.event_types.count()} EventTypes. {scheduler.events.count()} Events in the schedule."
        elif form.cleaned_data["schedule"] == "similar":
            original_autoschedule = scheduler.build_current_autoschedule()
            autoschedule, diff = scheduler.calculate_similar_autoschedule(
                original_autoschedule
            )
            message = f"The new similar schedule is valid! AutoScheduler has {len(scheduler.autoslots)} Slots based on {scheduler.event_sessions.count()} EventSessions for {scheduler.event_types.count()} EventTypes. Differences to the current schedule: {len(diff['event_diffs'])} Event diffs and {len(diff['slot_diffs'])} Slot diffs."
        elif form.cleaned_data["schedule"] == "new":
            autoschedule = scheduler.calculate_autoschedule()
            message = f"The new schedule is valid! AutoScheduler has {len(scheduler.autoslots)} Slots based on {scheduler.event_sessions.count()} EventSessions for {scheduler.event_types.count()} EventTypes. {scheduler.events.count()} Events in the schedule."

        # check validity
        valid, violations = scheduler.is_valid(autoschedule, return_violations=True)
        if valid:
            messages.success(self.request, message)
        else:
            messages.error(self.request, "Schedule is NOT valid!")
            message = "Schedule violations:<br>"
            for v in violations:
                message += v + "<br>"
            messages.error(self.request, mark_safe(message))
        return redirect(
            reverse(
                "backoffice:autoschedule_validate", kwargs={"camp_slug": self.camp.slug}
            )
        )


class AutoScheduleDiffView(CampViewMixin, ContentTeamPermissionMixin, TemplateView):
    template_name = "autoschedule_diff.html"

    def get_context_data(self, **kwargs):
        context = super().get_context_data(**kwargs)
        scheduler = AutoScheduler(camp=self.camp)
        autoschedule, diff = scheduler.calculate_similar_autoschedule()
        context["diff"] = diff
        context["scheduler"] = scheduler
        return context


class AutoScheduleApplyView(CampViewMixin, ContentTeamPermissionMixin, FormView):
    """This view is used by the Content Team to apply a new schedules by unscheduling
    all autoscheduled Events, and scheduling all Event/Slot combinations in the schedule.

    TODO: see comment in program.autoscheduler.AutoScheduler.apply() method.
    """

    template_name = "autoschedule_apply.html"
    form_class = AutoScheduleApplyForm

    def form_valid(self, form):
        # initialise AutoScheduler
        scheduler = AutoScheduler(camp=self.camp)

        # get autoschedule
        if form.cleaned_data["schedule"] == "similar":
            autoschedule, diff = scheduler.calculate_similar_autoschedule()
        elif form.cleaned_data["schedule"] == "new":
            autoschedule = scheduler.calculate_autoschedule()

        # check validity
        valid, violations = scheduler.is_valid(autoschedule, return_violations=True)
        if valid:
            # schedule is valid, apply it
            deleted, created = scheduler.apply(autoschedule)
            messages.success(
                self.request,
                f"Schedule has been applied! {deleted} Events removed from schedule, {created} new Events scheduled. Differences to the previous schedule: {len(diff['event_diffs'])} Event diffs and {len(diff['slot_diffs'])} Slot diffs.",
            )
        else:
            messages.error(self.request, "Schedule is NOT valid, cannot apply!")
        return redirect(
            reverse(
                "backoffice:autoschedule_apply", kwargs={"camp_slug": self.camp.slug}
            )
        )


class AutoScheduleDebugEventSlotUnavailabilityView(
    CampViewMixin, ContentTeamPermissionMixin, TemplateView
):
    template_name = "autoschedule_debug_slots.html"

    def get_context_data(self, **kwargs):
        scheduler = AutoScheduler(camp=self.camp)
        context = {
            "scheduler": scheduler,
        }
        return context


class AutoScheduleDebugEventConflictsView(
    CampViewMixin, ContentTeamPermissionMixin, TemplateView
):
    template_name = "autoschedule_debug_events.html"

    def get_context_data(self, **kwargs):
        scheduler = AutoScheduler(camp=self.camp)
        context = {
            "scheduler": scheduler,
        }
        return context


################################
# MERCHANDISE VIEWS


class MerchandiseOrdersView(CampViewMixin, OrgaTeamPermissionMixin, ListView):
    template_name = "orders_merchandise.html"

    def get_queryset(self, **kwargs):
        camp_prefix = "BornHack {}".format(timezone.now().year)

        return (
            OrderProductRelation.objects.filter(
                order__refunded=False,
                order__cancelled=False,
                product__category__name="Merchandise",
            )
            .filter(product__name__startswith=camp_prefix)
            .order_by("order")
        )


class MerchandiseToOrderView(CampViewMixin, OrgaTeamPermissionMixin, TemplateView):
    template_name = "merchandise_to_order.html"

    def get_context_data(self, **kwargs):
        camp_prefix = "BornHack {}".format(timezone.now().year)

        order_relations = OrderProductRelation.objects.filter(
            order__refunded=False,
            order__cancelled=False,
            product__category__name="Merchandise",
        ).filter(product__name__startswith=camp_prefix)

        merchandise_orders = {}
        for relation in order_relations:
            try:
                quantity = merchandise_orders[relation.product.name] + relation.quantity
                merchandise_orders[relation.product.name] = quantity
            except KeyError:
                merchandise_orders[relation.product.name] = relation.quantity

        context = super().get_context_data(**kwargs)
        context["merchandise"] = merchandise_orders
        return context


################################
# VILLAGE VIEWS


class VillageOrdersView(CampViewMixin, OrgaTeamPermissionMixin, ListView):
    template_name = "orders_village.html"

    def get_queryset(self, **kwargs):
        camp_prefix = "BornHack {}".format(timezone.now().year)

        return (
            OrderProductRelation.objects.filter(
                ticket_generated=False,
                order__paid=True,
                order__refunded=False,
                order__cancelled=False,
                product__category__name="Villages",
            )
            .filter(product__name__startswith=camp_prefix)
            .order_by("order")
        )


class VillageToOrderView(CampViewMixin, OrgaTeamPermissionMixin, TemplateView):
    template_name = "village_to_order.html"

    def get_context_data(self, **kwargs):
        camp_prefix = "BornHack {}".format(timezone.now().year)

        order_relations = OrderProductRelation.objects.filter(
            ticket_generated=False,
            order__paid=True,
            order__refunded=False,
            order__cancelled=False,
            product__category__name="Villages",
        ).filter(product__name__startswith=camp_prefix)

        village_orders = {}
        for relation in order_relations:
            try:
                quantity = village_orders[relation.product.name] + relation.quantity
                village_orders[relation.product.name] = quantity
            except KeyError:
                village_orders[relation.product.name] = relation.quantity

        context = super().get_context_data(**kwargs)
        context["village"] = village_orders
        return context


################################
# CHAINS & CREDEBTORS


class ChainListView(CampViewMixin, EconomyTeamPermissionMixin, ListView):
    model = Chain
    template_name = "chain_list_backoffice.html"

    def get_queryset(self, *args, **kwargs):
        """Annotate the total count and amount for expenses and revenues for all credebtors in each chain."""
        qs = Chain.objects.annotate(
            camp_expenses_amount=Sum(
                "credebtors__expenses__amount",
                filter=Q(credebtors__expenses__camp=self.camp),
                distinct=True,
            ),
            camp_expenses_count=Count(
                "credebtors__expenses",
                filter=Q(credebtors__expenses__camp=self.camp),
                distinct=True,
            ),
            camp_revenues_amount=Sum(
                "credebtors__revenues__amount",
                filter=Q(credebtors__revenues__camp=self.camp),
                distinct=True,
            ),
            camp_revenues_count=Count(
                "credebtors__revenues",
                filter=Q(credebtors__revenues__camp=self.camp),
                distinct=True,
            ),
        )
        return qs


class ChainDetailView(CampViewMixin, EconomyTeamPermissionMixin, DetailView):
    model = Chain
    template_name = "chain_detail_backoffice.html"
    slug_url_kwarg = "chain_slug"

    def get_queryset(self, *args, **kwargs):
        """Annotate the Chain object with the camp filtered expense and revenue info."""
        qs = super().get_queryset(*args, **kwargs)
        qs = qs.annotate(
            camp_expenses_amount=Sum(
                "credebtors__expenses__amount",
                filter=Q(credebtors__expenses__camp=self.camp),
                distinct=True,
            ),
            camp_expenses_count=Count(
                "credebtors__expenses",
                filter=Q(credebtors__expenses__camp=self.camp),
                distinct=True,
            ),
            camp_revenues_amount=Sum(
                "credebtors__revenues__amount",
                filter=Q(credebtors__revenues__camp=self.camp),
                distinct=True,
            ),
            camp_revenues_count=Count(
                "credebtors__revenues",
                filter=Q(credebtors__revenues__camp=self.camp),
                distinct=True,
            ),
        )
        return qs

    def get_context_data(self, *args, **kwargs):
        """Add credebtors, expenses and revenues to the context in camp-filtered versions."""
        context = super().get_context_data(*args, **kwargs)

        # include credebtors as a seperate queryset with annotations for total number and
        # amount of expenses and revenues
        context["credebtors"] = Credebtor.objects.filter(
            chain=self.get_object()
        ).annotate(
            camp_expenses_amount=Sum(
                "expenses__amount", filter=Q(expenses__camp=self.camp), distinct=True
            ),
            camp_expenses_count=Count(
                "expenses", filter=Q(expenses__camp=self.camp), distinct=True
            ),
            camp_revenues_amount=Sum(
                "revenues__amount", filter=Q(revenues__camp=self.camp), distinct=True
            ),
            camp_revenues_count=Count(
                "revenues", filter=Q(revenues__camp=self.camp), distinct=True
            ),
        )

        # Include expenses and revenues for the Chain in context as seperate querysets,
        # since accessing them through the relatedmanager returns for all camps
        context["expenses"] = Expense.objects.filter(
            camp=self.camp, creditor__chain=self.get_object()
        ).prefetch_related("responsible_team", "user", "creditor")
        context["revenues"] = Revenue.objects.filter(
            camp=self.camp, debtor__chain=self.get_object()
        ).prefetch_related("responsible_team", "user", "debtor")
        return context


class CredebtorDetailView(CampViewMixin, EconomyTeamPermissionMixin, DetailView):
    model = Credebtor
    template_name = "credebtor_detail_backoffice.html"
    slug_url_kwarg = "credebtor_slug"

    def get_context_data(self, *args, **kwargs):
        context = super().get_context_data(*args, **kwargs)
        context["expenses"] = (
            self.get_object()
            .expenses.filter(camp=self.camp)
            .prefetch_related("responsible_team", "user", "creditor")
        )
        context["revenues"] = (
            self.get_object()
            .revenues.filter(camp=self.camp)
            .prefetch_related("responsible_team", "user", "debtor")
        )
        return context


################################
# EXPENSES


class ExpenseListView(CampViewMixin, EconomyTeamPermissionMixin, ListView):
    model = Expense
    template_name = "expense_list_backoffice.html"

    def get_queryset(self, **kwargs):
        """
        Exclude unapproved expenses, they are shown seperately
        """
        queryset = super().get_queryset(**kwargs)
        return queryset.exclude(approved__isnull=True).prefetch_related(
            "creditor",
            "user",
            "responsible_team",
        )

    def get_context_data(self, **kwargs):
        """
        Include unapproved expenses seperately
        """
        context = super().get_context_data(**kwargs)
        context["unapproved_expenses"] = Expense.objects.filter(
            camp=self.camp, approved__isnull=True
        ).prefetch_related(
            "creditor",
            "user",
            "responsible_team",
        )
        return context


class ExpenseDetailView(CampViewMixin, EconomyTeamPermissionMixin, UpdateView):
    model = Expense
    template_name = "expense_detail_backoffice.html"
    fields = ["notes"]

    def form_valid(self, form):
        """
        We have two submit buttons in this form, Approve and Reject
        """
        expense = form.save()
        if "approve" in form.data:
            # approve button was pressed
            expense.approve(self.request)
        elif "reject" in form.data:
            # reject button was pressed
            expense.reject(self.request)
        else:
            messages.error(self.request, "Unknown submit action")
        return redirect(
            reverse("backoffice:expense_list", kwargs={"camp_slug": self.camp.slug})
        )


######################################
# REIMBURSEMENTS


class ReimbursementListView(CampViewMixin, EconomyTeamPermissionMixin, ListView):
    model = Reimbursement
    template_name = "reimbursement_list_backoffice.html"


class ReimbursementDetailView(CampViewMixin, EconomyTeamPermissionMixin, DetailView):
    model = Reimbursement
    template_name = "reimbursement_detail_backoffice.html"


class ReimbursementCreateUserSelectView(
    CampViewMixin, EconomyTeamPermissionMixin, ListView
):
    template_name = "reimbursement_create_userselect.html"

    def get_queryset(self):
        queryset = User.objects.filter(
            id__in=Expense.objects.filter(
                camp=self.camp,
                reimbursement__isnull=True,
                paid_by_bornhack=False,
                approved=True,
            )
            .values_list("user", flat=True)
            .distinct()
        )
        return queryset


class ReimbursementCreateView(CampViewMixin, EconomyTeamPermissionMixin, CreateView):
    model = Reimbursement
    template_name = "reimbursement_create.html"
    fields = ["notes", "paid"]

    def dispatch(self, request, *args, **kwargs):
        """ Get the user from kwargs """
        self.reimbursement_user = get_object_or_404(User, pk=kwargs["user_id"])

        # get response now so we have self.camp available below
        response = super().dispatch(request, *args, **kwargs)

        # return the response
        return response

    def get(self, request, *args, **kwargs):
        # does this user have any approved and un-reimbursed expenses?
        if not self.reimbursement_user.expenses.filter(
            reimbursement__isnull=True, approved=True, paid_by_bornhack=False
        ):
            messages.error(
                request, "This user has no approved and unreimbursed expenses!"
            )
            return redirect(
                reverse("backoffice:index", kwargs={"camp_slug": self.camp.slug})
            )
        return super().get(request, *args, **kwargs)

    def get_context_data(self, **kwargs):
        context = super().get_context_data(**kwargs)
        context["expenses"] = Expense.objects.filter(
            user=self.reimbursement_user,
            approved=True,
            reimbursement__isnull=True,
            paid_by_bornhack=False,
        )
        context["total_amount"] = context["expenses"].aggregate(Sum("amount"))
        context["reimbursement_user"] = self.reimbursement_user
        return context

    def form_valid(self, form):
        """
        Set user and camp for the Reimbursement before saving
        """
        # get the expenses for this user
        expenses = Expense.objects.filter(
            user=self.reimbursement_user,
            approved=True,
            reimbursement__isnull=True,
            paid_by_bornhack=False,
        )
        if not expenses:
            messages.error(self.request, "No expenses found")
            return redirect(
                reverse(
                    "backoffice:reimbursement_list",
                    kwargs={"camp_slug": self.camp.slug},
                )
            )

        # get the Economy team for this camp
        try:
            economyteam = Team.objects.get(
                camp=self.camp, name=settings.ECONOMYTEAM_NAME
            )
        except Team.DoesNotExist:
            messages.error(self.request, "No economy team found")
            return redirect(
                reverse(
                    "backoffice:reimbursement_list",
                    kwargs={"camp_slug": self.camp.slug},
                )
            )

        # create reimbursement in database
        reimbursement = form.save(commit=False)
        reimbursement.reimbursement_user = self.reimbursement_user
        reimbursement.user = self.request.user
        reimbursement.camp = self.camp
        reimbursement.save()

        # add all expenses to reimbursement
        for expense in expenses:
            expense.reimbursement = reimbursement
            expense.save()

        # create expense for this reimbursement
        expense = Expense()
        expense.camp = self.camp
        expense.user = self.request.user
        expense.amount = reimbursement.amount
        expense.description = "Payment of reimbursement %s to %s" % (
            reimbursement.pk,
            reimbursement.reimbursement_user,
        )
        expense.paid_by_bornhack = True
        expense.responsible_team = economyteam
        expense.approved = True
        expense.reimbursement = reimbursement
        expense.invoice_date = timezone.now()
        expense.creditor = Credebtor.objects.get(name="Reimbursement")
        expense.invoice.save(
            "na.jpg",
            File(
                open(
                    os.path.join(settings.DJANGO_BASE_PATH, "static_src/img/na.jpg"),
                    "rb",
                )
            ),
        )
        expense.save()

        messages.success(
            self.request,
            "Reimbursement %s has been created with invoice_date %s"
            % (reimbursement.pk, timezone.now()),
        )
        return redirect(
            reverse(
                "backoffice:reimbursement_detail",
                kwargs={"camp_slug": self.camp.slug, "pk": reimbursement.pk},
            )
        )


class ReimbursementUpdateView(CampViewMixin, EconomyTeamPermissionMixin, UpdateView):
    model = Reimbursement
    template_name = "reimbursement_form.html"
    fields = ["notes", "paid"]

    def get_success_url(self):
        return reverse(
            "backoffice:reimbursement_detail",
            kwargs={"camp_slug": self.camp.slug, "pk": self.get_object().pk},
        )


class ReimbursementDeleteView(CampViewMixin, EconomyTeamPermissionMixin, DeleteView):
    model = Reimbursement
    template_name = "reimbursement_delete.html"
    fields = ["notes", "paid"]

    def dispatch(self, request, *args, **kwargs):
        response = super().dispatch(request, *args, **kwargs)
        if self.get_object().paid:
            messages.error(
                request,
                "This reimbursement has already been paid so it cannot be deleted",
            )
            return redirect(
                reverse(
                    "backoffice:reimbursement_list",
                    kwargs={"camp_slug": self.camp.slug},
                )
            )
        return response


################################
# REVENUES


class RevenueListView(CampViewMixin, EconomyTeamPermissionMixin, ListView):
    model = Revenue
    template_name = "revenue_list_backoffice.html"

    def get_queryset(self, **kwargs):
        """
        Exclude unapproved revenues, they are shown seperately
        """
        queryset = super().get_queryset(**kwargs)
        return queryset.exclude(approved__isnull=True).prefetch_related(
            "debtor",
            "user",
            "responsible_team",
        )

    def get_context_data(self, **kwargs):
        """
        Include unapproved revenues seperately
        """
        context = super().get_context_data(**kwargs)
        context["unapproved_revenues"] = Revenue.objects.filter(
            camp=self.camp, approved__isnull=True
        )
        return context


class RevenueDetailView(CampViewMixin, EconomyTeamPermissionMixin, UpdateView):
    model = Revenue
    template_name = "revenue_detail_backoffice.html"
    fields = ["notes"]

    def form_valid(self, form):
        """
        We have two submit buttons in this form, Approve and Reject
        """
        revenue = form.save()
        if "approve" in form.data:
            # approve button was pressed
            revenue.approve(self.request)
        elif "reject" in form.data:
            # reject button was pressed
            revenue.reject(self.request)
        else:
            messages.error(self.request, "Unknown submit action")
        return redirect(
            reverse("backoffice:revenue_list", kwargs={"camp_slug": self.camp.slug})
        )


def _ticket_getter_by_token(token):
    for ticket_class in [ShopTicket, SponsorTicket, DiscountTicket]:
        try:
            return ticket_class.objects.get(token=token), False
        except ticket_class.DoesNotExist:
            try:
                return ticket_class.objects.get(badge_token=token), True
            except ticket_class.DoesNotExist:
                pass


def _ticket_getter_by_pk(pk):
    for ticket_class in [ShopTicket, SponsorTicket, DiscountTicket]:
        try:
            return ticket_class.objects.get(pk=pk)
        except ticket_class.DoesNotExist:
            pass


class ScanTicketsView(
    LoginRequiredMixin, InfoTeamPermissionMixin, CampViewMixin, TemplateView
):
    template_name = "info_desk/scan.html"

    ticket = None
    order = None
    order_search = False

    def get_context_data(self, **kwargs):
        context = super().get_context_data(**kwargs)

        if self.ticket:
            context["ticket"] = self.ticket

        elif "ticket_token" in self.request.POST:

            # Slice to get rid of the first character which is a '#'
            ticket_token = self.request.POST.get("ticket_token")[1:]

            ticket, is_badge = _ticket_getter_by_token(ticket_token)

            if ticket:
                context["ticket"] = ticket
                context["is_badge"] = is_badge
            else:
                messages.warning(self.request, "Ticket not found!")

        elif self.order_search:
            context["order"] = self.order

        return context

    def post(self, request, **kwargs):
        if "check_in_ticket_id" in request.POST:
            self.ticket = self.check_in_ticket(request)
        elif "badge_ticket_id" in request.POST:
            self.ticket = self.hand_out_badge(request)
        elif "find_order_id" in request.POST:
            self.order_search = True
            try:
                order_id = self.request.POST.get("find_order_id")
                self.order = Order.objects.get(id=order_id)
            except Order.DoesNotExist:
                pass
        elif "mark_as_paid" in request.POST:
            self.mark_order_as_paid(request)

        return super().get(request, **kwargs)

    def check_in_ticket(self, request):
        check_in_ticket_id = request.POST.get("check_in_ticket_id")
        ticket_to_check_in = _ticket_getter_by_pk(check_in_ticket_id)
        ticket_to_check_in.used = True
        ticket_to_check_in.save()
        messages.info(request, "Ticket checked-in!")
        return ticket_to_check_in

    def hand_out_badge(self, request):
        badge_ticket_id = request.POST.get("badge_ticket_id")
        ticket_to_handout_badge_for = _ticket_getter_by_pk(badge_ticket_id)
        ticket_to_handout_badge_for.badge_handed_out = True
        ticket_to_handout_badge_for.save()
        messages.info(request, "Badge marked as handed out!")
        return ticket_to_handout_badge_for

    def mark_order_as_paid(self, request):
        order = Order.objects.get(id=request.POST.get("mark_as_paid"))
        order.mark_as_paid()
        messages.success(request, "Order #{} has been marked as paid!".format(order.id))


class ShopTicketOverview(LoginRequiredMixin, CampViewMixin, ListView):
    model = ShopTicket
    template_name = "shop_ticket_overview.html"
    context_object_name = "shop_tickets"

    def get_context_data(self, *, object_list=None, **kwargs):
        kwargs["ticket_types"] = TicketType.objects.filter(camp=self.camp)
        return super().get_context_data(object_list=object_list, **kwargs)


class BackofficeProxyView(CampViewMixin, RaisePermissionRequiredMixin, TemplateView):
    """
    Show proxied stuff, only for simple HTML pages with no external content
    Define URLs in settings.BACKOFFICE_PROXY_URLS as a dict of slug: (description, url) pairs
    """

    permission_required = "camps.backoffice_permission"
    template_name = "backoffice_proxy.html"

    def dispatch(self, request, *args, **kwargs):
        """ Perform the request and return the response if we have a slug """
        # list available stuff if we have no slug
        if "proxy_slug" not in kwargs:
            return super().dispatch(request, *args, **kwargs)

        # is the slug valid?
        if kwargs["proxy_slug"] not in settings.BACKOFFICE_PROXY_URLS.keys():
            raise Http404

        # perform the request
        description, url = settings.BACKOFFICE_PROXY_URLS[kwargs["proxy_slug"]]
        r = requests.get(url)

        # return the response, keeping the status code but no headers
        return HttpResponse(r.content, status=r.status_code)

    def get_context_data(self, *args, **kwargs):
        context = super().get_context_data(*args, **kwargs)
        context["urls"] = settings.BACKOFFICE_PROXY_URLS
        return context


################################
# UPDATE HELD OUTGOING EMAILS


class OutgoingEmailMassUpdateView(CampViewMixin, OrgaTeamPermissionMixin, FormView):
    """
    This view shows a list with forms to edit OutgoingEmail objects with hold=True
    """

    template_name = "outgoing_email_mass_update.html"

    def setup(self, *args, **kwargs):
        """Get emails with no team and emails with a team for the current camp."""
        super().setup(*args, **kwargs)
        self.queryset = OutgoingEmail.objects.filter(
            hold=True, responsible_team__isnull=True
        ).prefetch_related("responsible_team") | OutgoingEmail.objects.filter(
            hold=True, responsible_team__camp=self.camp
        ).prefetch_related(
            "responsible_team"
        )
        self.form_class = modelformset_factory(
            OutgoingEmail,
            fields=["subject", "text_template", "html_template", "hold"],
            min_num=self.queryset.count(),
            validate_min=True,
            max_num=self.queryset.count(),
            validate_max=True,
            extra=0,
        )

    def get_context_data(self, *args, **kwargs):
        """Include the formset in the context."""
        context = super().get_context_data(*args, **kwargs)
        context["formset"] = self.form_class(queryset=self.queryset)
        return context

    def form_valid(self, form):
        """Show a message saying how many objects were updated."""
        form.save()
        if form.changed_objects:
            messages.success(
                self.request, f"Updated {len(form.changed_objects)} OutgoingEmails"
            )
        return redirect(self.get_success_url())

    def get_success_url(self, *args, **kwargs):
        """Return to the backoffice index."""
        return reverse("backoffice:index", kwargs={"camp_slug": self.camp.slug})


################################
# Pos and PosReport views


class PosListView(CampViewMixin, RaisePermissionRequiredMixin, ListView):
    """Show a list of Pos this user has access to (through team memberships)."""

    permission_required = "camps.backoffice_permission"
    model = Pos
    template_name = "pos_list.html"


class PosDetailView(PosViewMixin, DetailView):
    """Show details for a Pos."""

    model = Pos
    template_name = "pos_detail.html"
    slug_url_kwarg = "pos_slug"


class PosCreateView(CampViewMixin, OrgaTeamPermissionMixin, CreateView):
    """Create a new Pos (orga only)."""

    model = Pos
    template_name = "pos_form.html"
    fields = ["name", "team"]

    def get_context_data(self, **kwargs):
        context = super().get_context_data(**kwargs)
        context["form"].fields["team"].queryset = Team.objects.filter(camp=self.camp)
        return context


class PosUpdateView(CampViewMixin, OrgaTeamPermissionMixin, UpdateView):
    """Update a Pos."""

    model = Pos
    template_name = "pos_form.html"
    slug_url_kwarg = "pos_slug"
    fields = ["name", "team"]

    def get_context_data(self, **kwargs):
        context = super().get_context_data(**kwargs)
        context["form"].fields["team"].queryset = Team.objects.filter(camp=self.camp)
        return context


class PosDeleteView(CampViewMixin, OrgaTeamPermissionMixin, DeleteView):
    model = Pos
    template_name = "pos_delete.html"
    slug_url_kwarg = "pos_slug"

    def delete(self, *args, **kwargs):
        self.get_object().pos_reports.all().delete()
        return super().delete(*args, **kwargs)

    def get_success_url(self):
        messages.success(
            self.request, "The Pos and all related PosReports has been deleted"
        )
        return reverse("backoffice:pos_list", kwargs={"camp_slug": self.camp.slug})


class PosReportCreateView(PosViewMixin, CreateView):
    """Use this view to create new PosReports."""

    model = PosReport
    fields = ["date", "bank_responsible", "pos_responsible", "comments"]
    template_name = "posreport_form.html"

    def get_context_data(self, **kwargs):
        context = super().get_context_data(**kwargs)
        context["form"].fields["bank_responsible"].queryset = Team.objects.get(
            camp=self.camp,
            name="Orga",
        ).approved_members.all()
        context["form"].fields[
            "pos_responsible"
        ].queryset = self.pos.team.responsible_members.all()
        return context

    def form_valid(self, form):
        """
        Set Pos before saving
        """
        pr = form.save(commit=False)
        pr.pos = self.pos
        pr.save()
        messages.success(self.request, "New PosReport created successfully!")
        return redirect(
            reverse(
                "backoffice:posreport_detail",
                kwargs={
                    "camp_slug": self.camp.slug,
                    "pos_slug": self.pos.slug,
                    "posreport_uuid": pr.uuid,
                },
            )
        )


class PosReportUpdateView(PosViewMixin, UpdateView):
    """Use this view to update PosReports."""

    model = PosReport
    fields = [
        "date",
        "bank_responsible",
        "pos_responsible",
        "hax_sold_izettle",
        "hax_sold_website",
        "dkk_sales_izettle",
        "comments",
    ]
    template_name = "posreport_form.html"
    pk_url_kwarg = "posreport_uuid"

    def get_context_data(self, **kwargs):
        context = super().get_context_data(**kwargs)
        context["form"].fields["bank_responsible"].queryset = Team.objects.get(
            camp=self.camp,
            name="Orga",
        ).approved_members.all()
        context["form"].fields[
            "pos_responsible"
        ].queryset = self.pos.team.responsible_members.all()
        return context


class PosReportDetailView(PosViewMixin, DetailView):
    """Show details for a PosReport."""

    model = PosReport
    template_name = "posreport_detail.html"
    pk_url_kwarg = "posreport_uuid"


class PosReportBankCountStartView(PosViewMixin, UpdateView):
    """The bank responsible for a PosReport uses this view to add day-start HAX and DKK counts to a PosReport."""

    model = PosReport
    template_name = "posreport_form.html"
    fields = [
        "bank_count_dkk_start",
        "bank_count_hax5_start",
        "bank_count_hax10_start",
        "bank_count_hax20_start",
        "bank_count_hax50_start",
        "bank_count_hax100_start",
    ]
    pk_url_kwarg = "posreport_uuid"

    def setup(self, *args, **kwargs):
        super().setup(*args, **kwargs)
        if self.request.user != self.get_object().bank_responsible:
            raise PermissionDenied("Only the bank responsible can do this")


class PosReportBankCountEndView(PosViewMixin, UpdateView):
    """The bank responsible for a PosReport uses this view to add day-end HAX and DKK counts to a PosReport."""

    model = PosReport
    template_name = "posreport_form.html"
    fields = [
        "bank_count_dkk_end",
        "bank_count_hax5_end",
        "bank_count_hax10_end",
        "bank_count_hax20_end",
        "bank_count_hax50_end",
        "bank_count_hax100_end",
    ]
    pk_url_kwarg = "posreport_uuid"

    def setup(self, *args, **kwargs):
        super().setup(*args, **kwargs)
        if self.request.user != self.get_object().bank_responsible:
            raise PermissionDenied("Only the bank responsible can do this")


class PosReportPosCountStartView(PosViewMixin, UpdateView):
    """The Pos responsible for a PosReport uses this view to add day-start HAX and DKK counts to a PosReport."""

    model = PosReport
    template_name = "posreport_form.html"
    fields = [
        "pos_count_dkk_start",
        "pos_count_hax5_start",
        "pos_count_hax10_start",
        "pos_count_hax20_start",
        "pos_count_hax50_start",
        "pos_count_hax100_start",
    ]
    pk_url_kwarg = "posreport_uuid"

    def setup(self, *args, **kwargs):
        super().setup(*args, **kwargs)
        if self.request.user != self.get_object().pos_responsible:
            raise PermissionDenied("Only the Pos responsible can do this")


class PosReportPosCountEndView(PosViewMixin, UpdateView):
    """The Pos responsible for a PosReport uses this view to add day-end HAX and DKK counts to a PosReport."""

    model = PosReport
    template_name = "posreport_form.html"
    fields = [
        "pos_count_dkk_end",
        "pos_count_hax5_end",
        "pos_count_hax10_end",
        "pos_count_hax20_end",
        "pos_count_hax50_end",
        "pos_count_hax100_end",
        "pos_json",
    ]
    pk_url_kwarg = "posreport_uuid"

    def setup(self, *args, **kwargs):
        super().setup(*args, **kwargs)
        if self.request.user != self.get_object().pos_responsible:
            raise PermissionDenied("Only the pos responsible can do this")


################################
# Secret Token views


class TokenListView(CampViewMixin, RaisePermissionRequiredMixin, ListView):
    """Show a list of secret tokens for this camp"""

    permission_required = ["camps.backoffice_permission", "camps.gameteam_permission"]
    model = Token
    template_name = "token_list.html"


class TokenDetailView(CampViewMixin, RaisePermissionRequiredMixin, DetailView):
    """Show details for a token."""

    permission_required = ["camps.backoffice_permission", "camps.gameteam_permission"]
    model = Token
    template_name = "token_detail.html"


class TokenCreateView(CampViewMixin, RaisePermissionRequiredMixin, CreateView):
    """Create a new Token."""

    permission_required = ["camps.backoffice_permission", "camps.gameteam_permission"]
    model = Token
    template_name = "token_form.html"
    fields = ["token", "category", "description"]

    def form_valid(self, form):
        token = form.save(commit=False)
        token.camp = self.camp
        token.save()
        return redirect(
            reverse(
                "backoffice:token_detail",
                kwargs={"camp_slug": self.camp.slug, "pk": token.id},
            )
        )


class TokenUpdateView(CampViewMixin, RaisePermissionRequiredMixin, UpdateView):
    """Update a token."""

    permission_required = ["camps.backoffice_permission", "camps.gameteam_permission"]
    model = Token
    template_name = "token_form.html"
    fields = ["token", "category", "description"]


class TokenDeleteView(CampViewMixin, RaisePermissionRequiredMixin, DeleteView):
    permission_required = ["camps.backoffice_permission", "camps.gameteam_permission"]
    model = Token
    template_name = "token_delete.html"

    def delete(self, *args, **kwargs):
        self.get_object().tokenfind_set.all().delete()
        return super().delete(*args, **kwargs)

    def get_success_url(self):
        messages.success(
            self.request, "The Token and all related TokenFinds has been deleted"
        )
        return reverse("backoffice:token_list", kwargs={"camp_slug": self.camp.slug})


class TokenStatsView(CampViewMixin, RaisePermissionRequiredMixin, ListView):
    """Show stats for token finds for this camp"""

    permission_required = ["camps.backoffice_permission", "camps.gameteam_permission"]
    model = User
    template_name = "token_stats.html"

    def get_queryset(self, **kwargs):
        tokenusers = (
            TokenFind.objects.filter(token__camp=self.camp)
            .distinct("user")
            .values_list("user", flat=True)
        )
        return (
            User.objects.filter(id__in=tokenusers)
            .annotate(
                token_find_count=Count(
                    "token_finds", filter=Q(token_finds__token__camp=self.camp)
                )
            )
            .exclude(token_find_count=0)
        )<|MERGE_RESOLUTION|>--- conflicted
+++ resolved
@@ -60,11 +60,11 @@
 from utils.models import OutgoingEmail
 
 from .forms import (
-    AddRecordingForm,
     AutoScheduleApplyForm,
     AutoScheduleValidateForm,
     EventScheduleForm,
     SpeakerForm,
+    AddRecordingForm,
 )
 from .mixins import (
     ContentTeamPermissionMixin,
@@ -194,7 +194,68 @@
         )
 
 
-<<<<<<< HEAD
+class AddRecordingView(CampViewMixin, ContentTeamPermissionMixin, FormView):
+    """
+    This view shows a list of events that is set to be recorded, but without a recording URL attached.
+    """
+
+    model = Event
+    template_name = "add_recording.html"
+
+    def setup(self, *args, **kwargs):
+        super().setup(*args, **kwargs)
+        self.queryset = Event.objects.filter(
+            track__camp=self.camp, video_recording=True
+        ).exclude(
+            urls__url_type__name="Recording"
+        )
+
+        self.form_class = modelformset_factory(
+            Event,
+            form=AddRecordingForm,
+            min_num=self.queryset.count(),
+            validate_min=True,
+            max_num=self.queryset.count(),
+            validate_max=True,
+            extra=0,
+        )
+
+    def get_context_data(self, *args, **kwargs):
+        """
+        Include the queryset used for the modelformset_factory so we have
+        some idea which object is which in the template
+        Why the hell do the forms in the formset not include the object?
+        """
+        context = super().get_context_data(*args, **kwargs)
+        context["event_list"] = self.queryset
+        context["formset"] = self.form_class(queryset=self.queryset)
+        return context
+
+    def form_valid(self, form):
+        form.save()
+
+        for event_data in form.cleaned_data:
+            if event_data['recording_url']:
+                url = event_data['recording_url']
+                if not event_data['id'].urls.filter(url=url).exists():
+                    recording_url = Url()
+                    recording_url.event = event_data['id']
+                    recording_url.url = url
+                    recording_url.url_type = UrlType.objects.get(name="Recording")
+                    recording_url.save()
+
+        if form.changed_objects:
+            messages.success(
+                self.request, f"Updated {len(form.changed_objects)} Event"
+            )
+        return redirect(self.get_success_url())
+
+    def get_success_url(self, *args, **kwargs):
+        return reverse(
+            "backoffice:add_eventrecording", kwargs={"camp_slug": self.camp.slug}
+        )
+
+
 ##########################
 # MANAGE FACILITIES VIEWS
 
@@ -388,25 +449,6 @@
         self.form_class = modelformset_factory(
             FacilityFeedback,
             fields=("handled",),
-=======
-class AddRecordingView(CampViewMixin, ContentTeamPermissionMixin, FormView):
-    """
-    This view shows a list of events that is set to be recorded, but without a recording URL attached.
-    """
-
-    model = Event
-    template_name = "add_recording.html"
-
-    def setup(self, *args, **kwargs):
-        super().setup(*args, **kwargs)
-        self.queryset = Event.objects.filter(
-            track__camp=self.camp, video_recording=True
-        ).exclude(urls__urltype__name="Recording")
-
-        self.form_class = modelformset_factory(
-            Event,
-            form=AddRecordingForm,
->>>>>>> a9ba4279
             min_num=self.queryset.count(),
             validate_min=True,
             max_num=self.queryset.count(),
@@ -415,50 +457,23 @@
         )
 
     def get_context_data(self, *args, **kwargs):
-<<<<<<< HEAD
         context = super().get_context_data(*args, **kwargs)
         context["team"] = self.team
         context["feedback_list"] = self.queryset
-=======
-        """
-        Include the queryset used for the modelformset_factory so we have
-        some idea which object is which in the template
-        Why the hell do the forms in the formset not include the object?
-        """
-        context = super().get_context_data(*args, **kwargs)
-        context["event_list"] = self.queryset
->>>>>>> a9ba4279
         context["formset"] = self.form_class(queryset=self.queryset)
         return context
 
     def form_valid(self, form):
         form.save()
-<<<<<<< HEAD
         if form.changed_objects:
             messages.success(
                 self.request,
                 f"Marked {len(form.changed_objects)} FacilityFeedbacks as handled!",
             )
-=======
-
-        for event_data in form.cleaned_data:
-            if event_data["recording_url"]:
-                url = event_data["recording_url"]
-                if not event_data["id"].urls.filter(url=url).exists():
-                    recording_url = Url()
-                    recording_url.event = event_data["id"]
-                    recording_url.url = url
-                    recording_url.urltype = UrlType.objects.get(name="Recording")
-                    recording_url.save()
-
-        if form.changed_objects:
-            messages.success(self.request, f"Updated {len(form.changed_objects)} Event")
->>>>>>> a9ba4279
         return redirect(self.get_success_url())
 
     def get_success_url(self, *args, **kwargs):
         return reverse(
-<<<<<<< HEAD
             "backoffice:facilityfeedback",
             kwargs={"camp_slug": self.camp.slug, "team_slug": self.team.slug},
         )
@@ -538,9 +553,6 @@
         return reverse(
             "backoffice:facility_detail",
             kwargs={"camp_slug": self.camp.slug, "facility_uuid": self.facility.pk},
-=======
-            "backoffice:add_eventrecording", kwargs={"camp_slug": self.camp.slug}
->>>>>>> a9ba4279
         )
 
 
