--- conflicted
+++ resolved
@@ -25,80 +25,4 @@
   </div>
 </div>
 
-<<<<<<< HEAD
-=======
-<div class="panel panel-default">
-  <div class="panel-heading"><h4>Manage {{ team.name }} Team Members</h4></div>
-  <div class="panel-body" style="margin-left: 1em; margin-right: 1em;">
-    {% if team.teammember_set.exists %}
-    <table class="table table-hover">
-      <thead>
-        <tr>
-          <th>
-            Username
-          </th>
-          <th>
-            Name
-          </th>
-          <th>
-            Email
-          </th>
-          <th>
-            Description
-          </th>
-          <th>
-            Public Credit Name
-          </th>
-          <th>
-            Membership
-          </th>
-          <th>
-            Action
-          </th>
-        </tr>
-      </thead>
-      <tbody>
-      {% for membership in team.teammember_set.all %}
-      <tr>
-        <td>
-          {{ membership.user }}
-        </td>
-        <td>
-          {{ membership.user.profile.name }}
-        </td>
-        <td>
-          {{ membership.user.profile.email }}
-        </td>
-        <td>
-          {{ membership.user.profile.description }}
-        </td>
-        <td>
-          {{ membership.user.profile.public_credit_name|default:"N/A" }}
-          {% if membership.user.profile.public_credit_name and not membership.user.profile.public_credit_name_approved %}<span class="text-warning">(name not approved)</span>{% endif %}
-        </td>
-        <td>
-          {% if membership.approved %}member{% else %}pending{% endif %}
-        </td>
-        <td>
-          <div class="btn-group-vertical">
-            <a class="btn btn-danger" href="{% url 'teams:teammember_remove' camp_slug=camp.slug pk=membership.id %}"><i class="fas fa-trash-o"></i> Remove Member</a>
-            {% if not membership.approved %}
-            <a class="btn btn-success" href="{% url 'teams:teammember_approve' camp_slug=camp.slug pk=membership.id %}"><i class="fas fa-check"></i> Approve Member</a>
-            {% endif %}
-          </div>
-        </td>
-      </tr>
-      {% endfor %}
-      </tbody>
-    </table>
-    {% else %}
-    <p>No members found!</p>
-    {% endif %}
-  </div>
-</div>
-
-{% include 'includes/team_tasks.html' %}
-
->>>>>>> 73ec701b
-{% endblock %}
-
+{% endblock %}