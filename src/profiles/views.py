--- conflicted
+++ resolved
@@ -113,7 +113,6 @@
         return perms
 
 
-<<<<<<< HEAD
 class ProfileSessionThemeSwitchView(View):
     """
     View for setting the Session theme
@@ -130,7 +129,8 @@
             return redirect(next_url)
         else:
             return HttpResponseForbidden()
-=======
+
+          
 class ProfileOIDCView(LoginRequiredMixin, FormView):
     template_name = "oidc.html"
     form_class = OIDCForm
@@ -157,5 +157,4 @@
         context["scopes"] = self.scopes
         context["active_scopes"] = ["openid"] + sorted(list(set(self.request.GET.getlist(key="scopes"))))
         context["all_scopes"] = sorted(list(set(self.scopes.values())))
-        return context
->>>>>>> e1cd6afa
+        return context