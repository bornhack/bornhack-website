import os
from .environment_settings import *

def local_dir(entry):
    return os.path.join(
        os.path.dirname(os.path.dirname(__file__)),
        entry
    )

DJANGO_BASE_PATH = os.path.dirname(os.path.dirname(__file__))

WSGI_APPLICATION = 'bornhack.wsgi.application'
ASGI_APPLICATION = 'bornhack.routing.application'
ROOT_URLCONF = 'bornhack.urls'

SITE_ID = 1

ADMINS = (
    ('bornhack sysadm', 'sysadm@bornhack.org'),
)

INSTALLED_APPS = [
    'django.contrib.admin',
    'django.contrib.auth',
    'django.contrib.contenttypes',
    'django.contrib.sessions',
    'django.contrib.messages',
    'django.contrib.staticfiles',
    'django.contrib.sites',

    'channels',

    'profiles',
    'camps',
    'shop',
    'news',
    'utils',
    'villages',
    'program',
    'info',
    'sponsors',
    'ircbot',
    'teams',
    'people',
    'tickets',
    'bar',
    'backoffice',
    'events',

    'allauth',
    'allauth.account',
    'bootstrap3',
    'django_extensions',
<<<<<<< HEAD
    'reversion',
=======
    'betterforms',
>>>>>>> 4c604153
]

#MEDIA_URL = '/media/'
STATIC_URL = '/static/'
STATIC_ROOT = local_dir('static')
STATICFILES_DIRS = [local_dir('static_src')]
LANGUAGE_CODE = 'en-us'
#USE_I18N = True
#USE_L10N = True
USE_TZ = True
SHORT_DATE_FORMAT = 'd/m-Y'
DATE_FORMAT = 'd/m-Y'
DATETIME_FORMAT = 'd/m-Y H:i'
TIME_FORMAT = 'H:i'

TEMPLATES = [
    {
        'BACKEND': 'django.template.backends.django.DjangoTemplates',
        'DIRS': [local_dir('templates')],
        'APP_DIRS': True,
        'OPTIONS': {
            'context_processors': [
                'django.template.context_processors.debug',
                'django.template.context_processors.request',
                'django.template.context_processors.media',
                'django.contrib.auth.context_processors.auth',
                'django.contrib.messages.context_processors.messages',
                'shop.context_processors.current_order',
                'camps.context_processors.camp',
            ],
        },
    },
]

AUTHENTICATION_BACKENDS = (
    'django.contrib.auth.backends.ModelBackend',  # Handles login to admin with username
    'allauth.account.auth_backends.AuthenticationBackend', # Handles regular logins
)

ACCOUNT_AUTHENTICATION_METHOD = 'email'
ACCOUNT_EMAIL_REQUIRED = True
ACCOUNT_EMAIL_VERIFICATION = True
ACCOUNT_EMAIL_SUBJECT_PREFIX = '[bornhack] '
ACCOUNT_USERNAME_REQUIRED = False
LOGIN_REDIRECT_URL='/'
LOGIN_URL = '/login/'

ACCOUNT_DEFAULT_HTTP_PROTOCOL = 'https'

BOOTSTRAP3 = {
    'jquery_url': '/static/js/jquery.min.js',
    'javascript_url': '/static/js/bootstrap.min.js'
}
MIDDLEWARE = [
    'django.middleware.security.SecurityMiddleware',
    'django.contrib.sessions.middleware.SessionMiddleware',
    'django.middleware.common.CommonMiddleware',
    'django.middleware.csrf.CsrfViewMiddleware',
    'django.contrib.auth.middleware.AuthenticationMiddleware',
    'django.contrib.messages.middleware.MessageMiddleware',
    'django.middleware.clickjacking.XFrameOptionsMiddleware',
]

if DEBUG:
    EMAIL_BACKEND = 'django.core.mail.backends.console.EmailBackend'
    INSTALLED_APPS += [
        'debug_toolbar',
    ]
    MIDDLEWARE = ['debug_toolbar.middleware.DebugToolbarMiddleware'] + MIDDLEWARE
    INTERNAL_IPS = "127.0.0.1"
    DEBUG_TOOLBAR_PANELS = [
        'debug_toolbar.panels.versions.VersionsPanel',
        'debug_toolbar.panels.timer.TimerPanel',
        'debug_toolbar.panels.settings.SettingsPanel',
        'debug_toolbar.panels.headers.HeadersPanel',
        'debug_toolbar.panels.request.RequestPanel',
        'debug_toolbar.panels.sql.SQLPanel',
        'debug_toolbar.panels.staticfiles.StaticFilesPanel',
        'debug_toolbar.panels.templates.TemplatesPanel',
        'debug_toolbar.panels.cache.CachePanel',
        'debug_toolbar.panels.signals.SignalsPanel',
        'debug_toolbar.panels.logging.LoggingPanel',
        'debug_toolbar.panels.redirects.RedirectsPanel',
    ]
else:
    SESSION_COOKIE_SECURE=True
    CSRF_COOKIE_SECURE=True

LOGGING = {
    'version': 1,
    'disable_existing_loggers': False,
    'formatters': {
        'syslog': {
            'format': '%(levelname)s %(name)s.%(funcName)s(): %(message)s'
        },
        'console': {
            'format': '[%(asctime)s] %(name)s.%(funcName)s() %(levelname)s %(message)s',
            'datefmt': '%d/%b/%Y %H:%M:%S'
        },
    },
    'handlers': {
        'console': {
            'level': 'DEBUG',
            'class': 'logging.StreamHandler',
            'formatter': 'console'
        },
    },
    'loggers': {
        # send the bornhack logger to console at DEBUG level,
        # do not propagate bornhack.* messages up to the root logger
        'bornhack': {
            'handlers': ['console'],
            'level': 'DEBUG',
            'propagate': False,
        },
    },
}

<|MERGE_RESOLUTION|>--- conflicted
+++ resolved
@@ -51,11 +51,8 @@
     'allauth.account',
     'bootstrap3',
     'django_extensions',
-<<<<<<< HEAD
     'reversion',
-=======
     'betterforms',
->>>>>>> 4c604153
 ]
 
 #MEDIA_URL = '/media/'
