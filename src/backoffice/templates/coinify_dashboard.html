--- conflicted
+++ resolved
@@ -26,15 +26,11 @@
       {% endif %}
 
       <div class="list-group">
-<<<<<<< HEAD
-        <a class="list-group-item list-group-item-action" href="{% url 'backoffice:coinifyinvoice_list' camp_slug=camp.slug %}">
-=======
         <a class="list-group-item list-group-item-action" href="{% url 'backoffice:coinifypayment_intent_list' camp_slug=camp.slug %}">
           <h4 class="list-group-item-heading">Coinify Payment Intents</h4>
           <p class="list-group-item-text">Use this view to see {{ payment_intents }} Coinify Payment Intents.</p>
         </a>
-        <a class="list-group-item" href="{% url 'backoffice:coinifyinvoice_list' camp_slug=camp.slug %}">
->>>>>>> 81ea9205
+        <a class="list-group-item list-group-item-action" href="{% url 'backoffice:coinifyinvoice_list' camp_slug=camp.slug %}">
           <h4 class="list-group-item-heading">Coinify Invoices</h4>
           <p class="list-group-item-text">Use this view to see {{ invoices }} Coinify invoices.</p>
         </a>
