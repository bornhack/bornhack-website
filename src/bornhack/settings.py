import os
import wrapt
import django.views

from .environment_settings import *


def local_dir(entry):
    return os.path.join(
        os.path.dirname(os.path.dirname(__file__)),
        entry
    )


# We do this hacky monkeypatching to enable us to define a setup method
# on class based views for setting up variables without touching the dispatch
# method.
@wrapt.patch_function_wrapper(django.views.View, 'dispatch')
def monkey_patched_dispatch(wrapped, instance, args, kwargs):
    if hasattr(instance, 'setup'):
        instance.setup(*args, **kwargs)
    return wrapped(*args, **kwargs)


DJANGO_BASE_PATH = os.path.dirname(os.path.dirname(__file__))

WSGI_APPLICATION = 'bornhack.wsgi.application'
ASGI_APPLICATION = 'bornhack.routing.application'
ROOT_URLCONF = 'bornhack.urls'

<<<<<<< HEAD
ACCOUNT_ADAPTER = 'allauth_2fa.adapter.OTPAdapter'

=======
>>>>>>> b6052ca8
SITE_ID = 1

ADMINS = (
    ('bornhack sysadm', 'sysadm@bornhack.org'),
)

INSTALLED_APPS = [
    'django.contrib.admin',
    'django.contrib.auth',
    'django.contrib.contenttypes',
    'django.contrib.sessions',
    'django.contrib.messages',
    'django.contrib.staticfiles',
    'django.contrib.sites',

    'graphene_django',
    'channels',
    'corsheaders',

    'profiles',
    'camps',
    'shop',
    'news',
    'utils',
    'villages',
    'program',
    'info',
    'sponsors',
    'ircbot',
    'teams',
    'people',
    'tickets',
    'bar',
    'backoffice',
    'events',
    'rideshare',
    'tokens',
    'feedback',
    'economy',

    'allauth',
    'allauth.account',
    'allauth_2fa',
    'django_otp',
    'django_otp.plugins.otp_totp',
    'django_otp.plugins.otp_static',
    'bootstrap3',
    'django_extensions',
    'reversion',
    'betterforms',
]

#MEDIA_URL = '/media/'
STATIC_URL = '/static/'
STATIC_ROOT = local_dir('static')
STATICFILES_DIRS = [local_dir('static_src')]
LANGUAGE_CODE = 'en-us'
#USE_I18N = True
#USE_L10N = True
USE_TZ = True
SHORT_DATE_FORMAT = 'd/m-Y'
DATE_FORMAT = 'd/m-Y'
DATETIME_FORMAT = 'd/m-Y H:i'
TIME_FORMAT = 'H:i'

TEMPLATES = [
    {
        'BACKEND': 'django.template.backends.django.DjangoTemplates',
        'DIRS': [local_dir('templates')],
        'APP_DIRS': True,
        'OPTIONS': {
            'context_processors': [
                'django.template.context_processors.debug',
                'django.template.context_processors.request',
                'django.template.context_processors.media',
                'django.contrib.auth.context_processors.auth',
                'django.contrib.messages.context_processors.messages',
                'shop.context_processors.current_order',
                'camps.context_processors.camp',
            ],
        },
    },
]

AUTHENTICATION_BACKENDS = (
    'django.contrib.auth.backends.ModelBackend',  # Handles login to admin with username
    'allauth.account.auth_backends.AuthenticationBackend', # Handles regular logins
)

ACCOUNT_AUTHENTICATION_METHOD = 'email'
ACCOUNT_EMAIL_REQUIRED = True
ACCOUNT_EMAIL_VERIFICATION = True
ACCOUNT_EMAIL_SUBJECT_PREFIX = '[bornhack] '
ACCOUNT_USERNAME_REQUIRED = False
LOGIN_REDIRECT_URL='/'
LOGIN_URL = '/login/'

ACCOUNT_DEFAULT_HTTP_PROTOCOL = 'https'

BOOTSTRAP3 = {
    'jquery_url': '/static/js/jquery.min.js',
    'javascript_url': '/static/js/bootstrap.min.js'
}
MIDDLEWARE = [
    'corsheaders.middleware.CorsMiddleware',
    'django.middleware.security.SecurityMiddleware',
    'django.contrib.sessions.middleware.SessionMiddleware',
    'django.middleware.common.CommonMiddleware',
    'django.middleware.csrf.CsrfViewMiddleware',
    'django.contrib.auth.middleware.AuthenticationMiddleware',
    'django_otp.middleware.OTPMiddleware',
    'django.contrib.messages.middleware.MessageMiddleware',
    'django.middleware.clickjacking.XFrameOptionsMiddleware',
]

CORS_ORIGIN_ALLOW_ALL = True
CORS_URLS_REGEX = r'^/api/*$'

if DEBUG:
    EMAIL_BACKEND = 'django.core.mail.backends.console.EmailBackend'
    INSTALLED_APPS += [
        'debug_toolbar',
    ]
    MIDDLEWARE = ['debug_toolbar.middleware.DebugToolbarMiddleware'] + MIDDLEWARE
    INTERNAL_IPS = "127.0.0.1"
    DEBUG_TOOLBAR_PANELS = [
        'debug_toolbar.panels.versions.VersionsPanel',
        'debug_toolbar.panels.timer.TimerPanel',
        'debug_toolbar.panels.settings.SettingsPanel',
        'debug_toolbar.panels.headers.HeadersPanel',
        'debug_toolbar.panels.request.RequestPanel',
        'debug_toolbar.panels.sql.SQLPanel',
        'debug_toolbar.panels.staticfiles.StaticFilesPanel',
        'debug_toolbar.panels.templates.TemplatesPanel',
        'debug_toolbar.panels.cache.CachePanel',
        'debug_toolbar.panels.signals.SignalsPanel',
        'debug_toolbar.panels.logging.LoggingPanel',
        'debug_toolbar.panels.redirects.RedirectsPanel',
    ]
else:
    SESSION_COOKIE_SECURE=True
    CSRF_COOKIE_SECURE=True

LOGGING = {
    'version': 1,
    'disable_existing_loggers': False,
    'formatters': {
        'syslog': {
            'format': '%(levelname)s %(name)s.%(funcName)s(): %(message)s'
        },
        'console': {
            'format': '[%(asctime)s] %(name)s.%(funcName)s() %(levelname)s %(message)s',
            'datefmt': '%d/%b/%Y %H:%M:%S'
        },
    },
    'handlers': {
        'console': {
            'level': 'DEBUG',
            'class': 'logging.StreamHandler',
            'formatter': 'console'
        },
    },
    'loggers': {
        # send the bornhack logger to console at DEBUG level,
        # do not propagate bornhack.* messages up to the root logger
        'bornhack': {
            'handlers': ['console'],
            'level': 'DEBUG',
            'propagate': False,
        },
    },
}

GRAPHENE = {
    'SCHEMA': 'bornhack.schema.schema'
}<|MERGE_RESOLUTION|>--- conflicted
+++ resolved
@@ -28,11 +28,8 @@
 ASGI_APPLICATION = 'bornhack.routing.application'
 ROOT_URLCONF = 'bornhack.urls'
 
-<<<<<<< HEAD
 ACCOUNT_ADAPTER = 'allauth_2fa.adapter.OTPAdapter'
 
-=======
->>>>>>> b6052ca8
 SITE_ID = 1
 
 ADMINS = (
