--- conflicted
+++ resolved
@@ -75,22 +75,16 @@
                 TeamManageView.as_view(),
                 name='manage'
             ),
-<<<<<<< HEAD
-            url(
-                r'^guide/$',
+            path(
+                'guide/',
                 TeamGuideView.as_view(),
                 name='guide'
             ),
-            url(
-                r'^guide/print/$',
+            path(
+                'guide/print/',
                 TeamGuidePrintView.as_view(),
                 name='guide_print'
             ),
-            url(
-                r'^tasks/', include([
-                    url(
-                        r'^create/$',
-=======
             path(
                 'fix_irc_acl/',
                 FixIrcAclView.as_view(),
@@ -124,7 +118,6 @@
                     ),
                     path(
                         'create/',
->>>>>>> 8b45c462
                         TaskCreateView.as_view(),
                         name='task_create',
                     ),
