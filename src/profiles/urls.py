--- conflicted
+++ resolved
@@ -4,11 +4,8 @@
 from .views import ProfileDetail
 from .views import ProfileUpdate
 from .views import ProfilePermissionList
-<<<<<<< HEAD
 from .views import ProfileSessionThemeSwitchView
-=======
 from .views import ProfileOIDCView
->>>>>>> e1cd6afa
 
 app_name = "profiles"
 urlpatterns = [
