# coding: utf-8
from django.core.management.base import BaseCommand
from django.utils import timezone
from camps.models import Camp
from news.models import NewsItem
from info.models import InfoCategory, InfoItem
from villages.models import Village
from shop.models import (
    ProductCategory,
    Product,
    Order
)
from program.models import (
    EventType,
    Event,
    EventInstance,
    Speaker,
    EventLocation,
    EventTrack,
)
from tickets.models import (
    TicketType
)
from teams.models import (
    Team,
    TeamTask,
    TeamMember
)
from events.models import (
    Type,
    Routing
)
from profiles.models import (
    Profile,
)
from django.contrib.auth.models import User
from allauth.account.models import EmailAddress
from django.utils.text import slugify

import factory


class UserFactory(factory.Factory):

    class Meta:
        model = User


class ProfileFactory(factory.Factory):

    class Meta:
        model = Profile

    name = factory.Faker('name')
    description = factory.Faker('text')
    public_credit_name = factory.Faker('name')
    public_credit_name_approved = True


class EmailAddressFactory(factory.Factory):
    class Meta:
        model = EmailAddress

    primary = True
    verified = True


class Command(BaseCommand):
    args = 'none'
    help = 'Create mock data for development instances'

    def create_camps(self):
        self.output('Creating camps...')
        camps = [
            dict(
                year=2016,
                tagline='Initial Commit',
                read_only=True,
            ),
            dict(
                year=2017,
                tagline='Make Tradition',
                read_only=True,
            ),
            dict(
                year=2018,
                tagline='scale it',
                read_only=False,
            ),
<<<<<<< HEAD
            dict(
                year=2019,
                tagline='Undecided',
                read_only=False,
=======
            colour='#004dff',
        )

        camp2017 = Camp.objects.create(
            title='BornHack 2017',
            tagline='Make Tradition',
            slug='bornhack-2017',
            shortslug='bh2017',
            buildup=(
                timezone.datetime(2017, 8, 25, 12, 0, tzinfo=timezone.utc),
                timezone.datetime(2017, 8, 27, 11, 59, tzinfo=timezone.utc),
            ),
            camp=(
                timezone.datetime(2017, 8, 27, 12, 0, tzinfo=timezone.utc),
                timezone.datetime(2017, 9, 4, 11, 59, tzinfo=timezone.utc),
            ),
            teardown=(
                timezone.datetime(2017, 9, 4, 12, 0, tzinfo=timezone.utc),
                timezone.datetime(2017, 9, 6, 12, 0, tzinfo=timezone.utc),
            ),
            colour='#750787',
        )

        camp2018 = Camp.objects.create(
            title='BornHack 2018',
            tagline='scale it',
            slug='bornhack-2018',
            shortslug='bh2018',
            call_for_participation_open=True,
            call_for_sponsors_open=True,
            buildup=(
                timezone.datetime(2018, 8, 25, 12, 0, tzinfo=timezone.utc),
                timezone.datetime(2018, 8, 27, 11, 59, tzinfo=timezone.utc),
            ),
            camp=(
                timezone.datetime(2018, 8, 27, 12, 0, tzinfo=timezone.utc),
                timezone.datetime(2018, 9, 4, 11, 59, tzinfo=timezone.utc),
>>>>>>> 29c468ab
            ),
            dict(
                year=2020,
                tagline='Undecided',
                read_only=False,
            ),
<<<<<<< HEAD
        ]

        camp_instances = []

        for camp in camps:
            year = camp['year']
            read_only = camp['read_only']
            camp_instances.append((Camp.objects.create(
                title="BornHack {}".format(year),
                tagline=camp['tagline'],
                slug="bornhack-{}".format(year),
                shortslug="bornhack-{}".format(year),
                buildup=(
                    timezone.datetime(year, 8, 25, 12, 0, tzinfo=timezone.utc),
                    timezone.datetime(year, 8, 25, 12, 0, tzinfo=timezone.utc),
                ),
                camp=(
                    timezone.datetime(year, 8, 27, 12, 0, tzinfo=timezone.utc),
                    timezone.datetime(year, 9, 4, 11, 0, tzinfo=timezone.utc),
                ),
                teardown=(
                    timezone.datetime(year, 9, 4, 12, 0, tzinfo=timezone.utc),
                    timezone.datetime(year, 9, 6, 12, 0, tzinfo=timezone.utc),
                ),
                colour='#000000'
            ), read_only))
=======
            colour='#008026',
        )

        self.output("Creating users...")
        user1 = User.objects.create_user(
            username='user1',
            password='user1',
        )
        user1.profile.name = 'John Doe'
        user1.profile.description = 'one that once was'
        user1.profile.public_credit_name = 'PublicDoe'
        user1.profile.public_credit_name_approved = True
        user1.profile.save()
        email = EmailAddress.objects.create(
            user=user1,
            email='user1@example.com',
            primary=False,
            verified=True
        )
        email.set_as_primary()

        user2 = User.objects.create_user(
            username='user2',
            password='user2',
        )
        user2.profile.name = 'Jane Doe'
        user2.profile.description = 'one that once was'
        user2.profile.save()
        email = EmailAddress.objects.create(
            user=user2,
            email='user2@example.com',
            primary=False,
            verified=True
        )
        email.set_as_primary()

        user3 = User.objects.create_user(
            username='user3',
            password='user3',
        )
        user3.profile.name = 'Lorem Ipsum'
        user3.profile.description = 'just a user'
        user3.profile.public_credit_name = 'Lorem Ipsum'
        user3.profile.save()
        email = EmailAddress.objects.create(
            user=user3,
            email='user3@example.com',
            primary=False,
            verified=True
        )
        email.set_as_primary()

        user4 = User.objects.create_user(
            username='user4',
            password='user4',
        )
        user4.profile.name = 'Ethe Reum'
        user4.profile.description = 'I prefer doge'
        user4.profile.public_credit_name = 'Dogefan'
        user4.profile.public_credit_name_approved = True
        user4.profile.save()
        email = EmailAddress.objects.create(
            user=user4,
            email='user4@example.com',
            primary=False,
            verified=True
        )
        email.set_as_primary()
>>>>>>> 29c468ab

        return camp_instances


    def create_users(self):
        self.output("Creating users...")

        users = {}

        for i in range(1, 10):
            username = "user{}".format(i)
            user = User.objects.create_user(
                username=username,
                password=username,
            )
            users[i] = user
            user.profile = ProfileFactory.create()
            EmailAddressFactory.create(
                user=user,
                email='{}@example.com'.format(username),
            )

        admin = User.objects.create_superuser(
            username='admin',
            email='admin@example.com',
            password='admin',
        )
        users['admin'] = admin
        admin.profile = ProfileFactory.create()
        EmailAddress.objects.create(
            user=admin,
            email='admin@example.com',
            verified=True,
            primary=True,
        )

        return users


    def output(self, message):
        self.stdout.write('%s: %s' % (timezone.now().strftime("%Y-%m-%d %H:%M:%S"), message))

    def handle(self, *args, **options):
        camps = self.create_camps()
        users = self.create_users()

        self.output("Creating event types...")
        workshop = EventType.objects.create(
            name='Workshop',
            slug='workshop',
            color='#ff9900',
            light_text=False,
            public=True,
            description='Workshops actively involve the participants in the learning experience',
            icon='toolbox',
            host_title='Host',
        )

        talk = EventType.objects.create(
            name='Talk',
            slug='talk',
            color='#2D9595',
            light_text=True,
            public=True,
            description='A presentation on a stage',
            icon='chalkboard-teacher',
            host_title='Speaker',
        )

        lightning = EventType.objects.create(
            name='Lightning Talk',
            slug='lightning-talk',
            color='#ff0000',
            light_text=True,
            public=True,
            description='A short 5-10 minute presentation',
            icon='bolt',
            host_title='Speaker',
        )

        music = EventType.objects.create(
            name='Music Act',
            slug='music',
            color='#1D0095',
            light_text=True,
            public=True,
            description='A musical performance',
            icon='music',
            host_title='Artist',
        )

        keynote = EventType.objects.create(
            name='Keynote',
            slug='keynote',
            color='#FF3453',
            light_text=True,
            description='A keynote presentation',
            icon='star',
            host_title='Speaker',
        )

        debate = EventType.objects.create(
            name='Debate',
            slug='debate',
            color='#F734C3',
            light_text=True,
            description='A panel debate with invited guests',
            icon='users',
            host_title='Guest',
            public=True,
        )

        facility = EventType.objects.create(
            name='Facilities',
            slug='facilities',
            color='#cccccc',
            light_text=False,
            include_in_event_list=False,
            description='Events involving facilities like bathrooms, food area and so on',
            icon='home',
            host_title='Host',
        )

        slack = EventType.objects.create(
            name='Recreational Event',
            slug='recreational-event',
            color='#0000ff',
            light_text=True,
            public=True,
            description='Events of a recreational nature',
            icon='dice',
            host_title='Host',
        )

        self.output("Creating productcategories...")
        transportation = ProductCategory.objects.create(
            name='Transportation',
            slug='transportation'
        )
        merchandise = ProductCategory.objects.create(
            name='Merchandise',
            slug='merchandise'
        )
        tickets = ProductCategory.objects.create(
            name='Tickets',
            slug='tickets'
        )
        villages = ProductCategory.objects.create(
            name='Villages',
            slug='villages'
        )

        NewsItem.objects.create(
            title='unpublished news item',
            content='unpublished news body here',
        )

        self.output('Creating products...')
        name = 'PROSA bus transport (PROSA members only)'
        product0 = Product.objects.create(
            name=name,
            category=transportation,
            price=125,
            description='PROSA is sponsoring a bustrip from Copenhagen to the venue and back.',
            available_in=(
                timezone.datetime(2017, 3, 1, 11, 0, tzinfo=timezone.utc),
                timezone.datetime(2017, 10, 30, 11, 30, tzinfo=timezone.utc),
            ),
            slug='{}'.format(slugify(name)),
        )

        name = 'PROSA bus transport (open for everyone)'
        product1 = Product.objects.create(
            name=name,
            category=transportation,
            price=125,
            description='PROSA is sponsoring a bustrip from Copenhagen to the venue and back.',
            available_in=(
                timezone.datetime(2017, 3, 1, 11, 0, tzinfo=timezone.utc),
                timezone.datetime(2017, 10, 30, 11, 30, tzinfo=timezone.utc),
            ),
            slug='{}'.format(slugify(name)),
        )

        name = 'T-shirt (large)'
        product2 = Product.objects.create(
            name=name,
            category=merchandise,
            price=160,
            description='Get a nice t-shirt',
            available_in=(
                timezone.datetime(2017, 3, 1, 11, 0, tzinfo=timezone.utc),
                timezone.datetime(2017, 10, 30, 11, 30, tzinfo=timezone.utc),
            ),
            slug='{}'.format(slugify(name)),
        )

        name = 'Village tent 3x3 meters, no floor'
        tent1 = Product.objects.create(
            name=name,
            description='A description of the tent goes here',
            price=3325,
            category=villages,
            available_in=(
                timezone.datetime(2017, 3, 1, 12, 0, tzinfo=timezone.utc),
                timezone.datetime(2017, 8, 20, 12, 0, tzinfo=timezone.utc),
            ),
            slug='{}'.format(slugify(name)),
        )

        name = 'Village tent 3x3 meters, with floor'
        tent2 = Product.objects.create(
            name=name,
            description='A description of the tent goes here',
            price=3675,
            category=villages,
            available_in=(
                timezone.datetime(2017, 3, 1, 12, 0, tzinfo=timezone.utc),
                timezone.datetime(2017, 8, 20, 12, 0, tzinfo=timezone.utc),
            ),
            slug='{}'.format(slugify(name)),
        )

        for (camp, read_only) in camps:
            year = camp.camp.lower.year

            self.output('Creating tickettypes for {}...'.format(year))
            adult_full_week = TicketType.objects.create(
                name='Adult Full Week',
                camp=camp
            )
            adult_one_day = TicketType.objects.create(
                name='Adult One Day',
                camp=camp
            )
            child_full_week = TicketType.objects.create(
                name='Child Full Week',
                camp=camp
            )
            child_one_day = TicketType.objects.create(
                name='Child One Day',
                camp=camp
            )

            name = 'BornHack {} Standard ticket'.format(year)
            ticket1 = Product.objects.create(
                name=name,
                description='A ticket',
                price=1200,
                category=tickets,
                available_in=(
                    timezone.datetime(year, 1, 1, 12, 0, tzinfo=timezone.utc),
                    timezone.datetime(year, 12, 20, 12, 0, tzinfo=timezone.utc),
                ),
                slug='{}'.format(slugify(name)),
                ticket_type=adult_full_week
            )

            name = 'BornHack {} Hacker ticket'.format(year)
            ticket2 = Product.objects.create(
                name=name,
                description='Another ticket',
                price=1337,
                category=tickets,
                available_in=(
                    timezone.datetime(year, 1, 1, 12, 0, tzinfo=timezone.utc),
                    timezone.datetime(year, 12, 20, 12, 0, tzinfo=timezone.utc),
                ),
                slug='{}'.format(slugify(name)),
                ticket_type=adult_full_week
            )

            self.output('Creating orders...')
            order0 = Order.objects.create(
                user=users[1],
                payment_method='cash',
                open=None,
                paid=True
            )
            order0.orderproductrelation_set.create(
                product=ticket1,
                quantity=1,
            )
            order0.orderproductrelation_set.create(
                product=tent1,
                quantity=1,
            )
            order0.mark_as_paid(request=None)

            order1 = Order.objects.create(
                user=users[2],
                payment_method='cash',
                open=None,
            )
            order1.orderproductrelation_set.create(
                product=ticket1,
                quantity=1,
            )
            order1.orderproductrelation_set.create(
                product=tent2,
                quantity=1,
            )
            order1.mark_as_paid(request=None)

            order2 = Order.objects.create(
                user=users[3],
                payment_method='cash',
                open=None,
            )
            order2.orderproductrelation_set.create(
                product=ticket2,
                quantity=1,
            )
            order2.orderproductrelation_set.create(
                product=ticket1,
                quantity=1,
            )
            order2.orderproductrelation_set.create(
                product=tent2,
                quantity=1,
            )
            order2.mark_as_paid(request=None)

            order3 = Order.objects.create(
                user=users[4],
                payment_method='cash',
                open=None,
            )
            order3.orderproductrelation_set.create(
                product=product0,
                quantity=1,
            )
            order3.orderproductrelation_set.create(
                product=ticket2,
                quantity=1,
            )
            order3.orderproductrelation_set.create(
                product=tent1,
                quantity=1,
            )
            order3.mark_as_paid(request=None)

            self.output('Creating eventtracks for {}...'.format(year))
            track = EventTrack.objects.create(
                camp=camp,
                name="BornHack",
                slug=camp.slug,
            )

            self.output('Creating eventlocations for {}...'.format(year))
            speakers_tent = EventLocation.objects.create(
                name='Speakers Tent',
                slug='speakers-tent',
                icon='comment',
                camp=camp
            )
            workshop_room = EventLocation.objects.create(
                name='Workshop rooms',
                slug='workshop-rooms',
                icon='briefcase',
                camp=camp
            )
            bar_area = EventLocation.objects.create(
                name='Bar Area',
                slug='bar-area',
                icon='glass',
                camp=camp
            )
            food_area = EventLocation.objects.create(
                name='Food Area',
                slug='food-area',
                icon='cutlery',
                camp=camp
            )

            self.output('Creating news for {}...'.format(year))
            NewsItem.objects.create(
                title='Welcome to {}'.format(camp.title),
                content='news body here with <b>html</b> support',
                published_at=timezone.datetime(year, 8, 27, 12, 0, tzinfo=timezone.utc)
            )
            NewsItem.objects.create(
                title='{} is over'.format(camp.title),
                content='news body here',
                published_at=timezone.datetime(year, 9, 4, 12, 0, tzinfo=timezone.utc)
            )

            self.output("Creating events for {}...".format(year))
            ev1 = Event.objects.create(
                title='Developing the BornHack website',
                abstract='abstract here, bla bla bla',
                event_type=talk,
                track=track
            )
            ev2 = Event.objects.create(
                title='State of the world',
                abstract='abstract here, bla bla bla',
                event_type=keynote,
                track=track
            )
            ev3 = Event.objects.create(
                title='Welcome to bornhack!',
                abstract='abstract here, bla bla bla',
                event_type=talk,
                track=track
            )
            ev4 = Event.objects.create(
                title='bar is open',
                abstract='the bar is open, yay',
                event_type=facility,
                track=track
            )
            ev5 = Event.objects.create(
                title='Network something',
                abstract='abstract here, bla bla bla',
                event_type=talk,
                track=track
            )
            ev6 = Event.objects.create(
                title='State of outer space',
                abstract='abstract here, bla bla bla',
                event_type=talk,
                track=track
            )
            ev9 = Event.objects.create(
                title='The Alternative Welcoming',
                abstract='Why does The Alternative support BornHack? Why does The Alternative think IT is an overlooked topic? A quick runt-hrough of our program and workshops. We will bring an IT political debate to both the stage and the beer tents.',
                event_type=talk,
                track=track
            )
            ev10 = Event.objects.create(
                title='Words and Power - are we making the most of online activism?',
                abstract='For years, big names like Ed Snowden and Chelsea Manning have given up their lives in order to protect regular people like you and me from breaches of our privacy. But we are still struggling with getting people interested in internet privacy. Why is this, and what can we do? Using experience from communicating privacy issues on multiple levels for a couple of years, I have encountered some deep seated issues in the way we talk about what privacy means. Are we good enough at letting people know whats going on?',
                event_type=keynote,
                track=track
            )
            ev11 = Event.objects.create(
                title='r4d1o hacking 101',
                abstract='Learn how to enable the antenna part of your ccc badge and get started with receiving narrow band FM. In the workshop you will have the opportunity to sneak peak on the organizers radio communications using your SDR. If there is more time we will look at WiFi radar or your protocol of choice.',
                event_type=workshop,
                track=track
            )
            ev12 = Event.objects.create(
                title='Introduction to Sustainable Growth in a Digital World',
                abstract='Free Choice is the underestimated key to secure value creation in a complex economy, where GDP-models only measure commercial profit and ignore the environment. We reconstruct the model thinking about Utility, Production, Security and Environment around the 5 Criteria for Sustainability.',
                event_type=workshop,
                track=track
            )
            ev13 = Event.objects.create(
                title='American Fuzzy Lop and Address Sanitizer',
                abstract='''
We have powerful and easy to use tools that can vastly improve the quality and security of the code we use everyday.

Code written in C and C++ is often riddled with bugs in the memory management. Out of bounds accesses, use after free errors and other issues can hamper the security and stability of applications. Unfortunately many free software developers don't use freely available tools that easily allow finding and eliminating many of these bugs. The talk will encourage developers to change that and integrate these tools into their development process.

Slides: [https://www.int21.de/slides/bornhack2016-fuzzing/](https://www.int21.de/slides/bornhack2016-fuzzing/)
                ''',
                event_type=talk,
                track=track
            )
            ev14 = Event.objects.create(
                title='PGP Keysigning Party',
                abstract='''
Let's verify each other's digital PGP keys at BornHack so that we can authenticate each other when we are not together at the island.

For people who haven't attended a PGP keysigning party before, we will guide you through it

### What do I need to bring?

1. Bring the output of `gpg --fingerprint $YOUR_KEY_ID` on some pieces of paper to hand out.
2. (Optional) Bring some government-issued identification paper (passport, drivers license, etc.). The ID should contain a picture of yourself. You can leave this out, but then it will be a bit harder for others to verify your key properly.
                ''',
                event_type=workshop,
                track=track
            )
            ev15 = Event.objects.create(
                title='Bluetooth Low Energy',
                abstract='''
BLE provides versatile wireless communication at a very low
power consumption, especially compared to classic Bluetooth
and WiFi.

It has a wide range of uses where proximity detection is used
for a lot of applications such as alerting when a keychain
goes out of range or requesting alerts from lost objects.  Among
consumer products, Apple iBeacons is a notable application of
the technology.  However, it is also used for human input devices
such as mice and keyboards as well as various forms of sensors,
e.g. temperature, heart rate, etc.

BLE enables devices to run off coincell batteries for years
while retaining connections or doing periodic broadcasting.
This makes the technology appealing for the maker community
for applications that are power-constrained, e.g. due to having
a limited power-budget (say, running off a small PV-cell) or
running off a battery.

This talk explains how the low power consumption is achieved,
what the possible topologies are, and how this affects the types
of applications you can build on top.  Finally, a low-level
demonstration of interfacing with a BLE controller is performed.
                ''',
                event_type=talk,
                track=track
            )
            ev16 = Event.objects.create(
                title='TLS attacks and the burden of faulty TLS implementations',
                abstract='''
TLS is by far the most important cryptographic protocol in use today.
In recent years TLS received much more attention from security
researchers. Implementation errors like Heartbleed and protocol bugs
like BEAST, Lucky Thirteen, DROWN and many more have made headlines.

Faulty implementations can enable attacks. In some cases they can even
be a security risk for uninvolved third parties and endanger the whole
TLS ecosystem. Especially so-called Enterprise devices that have their
own TLS stack are often a reason for concern.

The speaker will give an overview of implementation errors that
happened in various TLS stacks and will shed light on this
underappreciated problem.

Slides: [https://www.int21.de/slides/bornhack2016-tls/](https://www.int21.de/slides/bornhack2016-tls/)
                ''',
                event_type=talk,
                track=track
            )
            ev17 = Event.objects.create(
                title='State of the Network',
                abstract='Come and meet the network team who will talk about the design and operation of the network at BornHack.',
                event_type=talk,
                track=track
            )
            ev18 = Event.objects.create(
                title='Running Exit Nodes in the North',
                abstract='''
Tor is free software and an open network that helps you defend against
traffic analysis, a form of network surveillance that threatens personal
freedom and privacy, confidential business activities and relationships,
and state security.

People can donate their bandwidth to the Tor network and support human
rights. Many people in Finland have done this.

Especially Tor network needs fast exit nodes which are final nodes before
traffic reaches its destination. Because Tor traffic exits through these
relays, the IP address of the exit relay is interpreted as the source of
the traffic.

If a malicious user employs the Tor network to do something that might be
objectionable or illegal, the exit relay may take the blame. People who run
exit relays should be prepared to deal with complaints, copyright takedown
notices, and the possibility that their servers may attract the attention
of law enforcement agencies.

In Finland, Juha Nurmi has been establishing good relationships with ISPs
and law enforcement agencies to keep Finnish exit nodes online.
                ''',
                event_type=talk,
                track=track
            )
            ev19 = Event.objects.create(
                title='Hacker Jeopardy Qualifier',
                abstract='Hacker Jeopardy qualifying',
                event_type=slack,
                track=track
            )
            ev20 = Event.objects.create(
                title='Hacker Jeopardy Finals',
                abstract='Hacker Jeopardy Finals between the winners of the qualifying games',
                event_type=slack,
                track=track
            )
            ev21 = Event.objects.create(
                title='Incompleteness Phenomena in Mathematics: From Kurt Gödel to Harvey Friedman',
                abstract='''
In the first half of the 20th century the dreams of a complete and
consistent formalization of mathematics was destroyed, when Kurt Gödel
proved the existence of true but unprovable sentences in every
reasonable formalization of mathematics.

However, the explicit sentence constructed in the proof was tailored to
cause trouble and therefore was not of much interest to mathematicians
in general. Since then various incompleteness phenomena have been
discovered and many of these (relative) unprovable sentences are of genuine mathematical interest. In recent years Harvey Friedman have taken this enterprise to a new level by constructing sentences about "low level" mathematics and showed that these sentences are provably equivalent to the consistency of axiomatic systems far stronger than classical set theory (ZFC). In this talk I will try to introduce concepts of mathematical logic together with some highlights in the history of incompleteness phenomena and discuss the philosophical implications of these.

Note that these (early 20th century) developments also play an important role in developing the theoretical computer.
                ''',
                event_type=talk,
                track=track
            )
            ev22 = Event.objects.create(
                title='Infocalypse Now - and how to Survive It?',
                abstract='''
Digitalization is on everybodys mind - and so is control and registration
of citizens. States and businesses all choose sadly unsecure
data-silo-systems and piles up sensitive data without securing anything.
Critical Infrastructure is privatized and sold off and secure, analog
systems are being torn down in the name of progress.
Its an evolving Infocalypse, where all info can be manipulated, stolen and
used, our money system, personal data and administrations are doomed in a
world of greedy blackhats, cyberwarfare-troops, autonomous drones,
herfbombs, solarstorms and intelligence agencies on steroids
The Beast is unleashed, can it be stopped, or is it anyone for him self?
                ''',
                event_type=keynote,
                track=track
            )
            ev23 = Event.objects.create(
                title='Liquid Democracy (Introduction and Debate)',
                abstract='''
A lot has happened ever since the German pirates developed the first visions about a dynamic representational democracy. Google and other big players have experimented with the disciplines, and the idea of a more modern form of democracy has grown steadily.

Monday will primarily be focused around The Alternatives experiment with Liquid Democracy and a constructive debate about how liquid democracy can improve The Alternative. Rolf Bjerre leads the process.
                ''',
                event_type=talk,
                track=track
            )
            ev24 = Event.objects.create(
                title='Badge Workshop',
                abstract='''
In this workshop you can learn how to solder and get help assembling your badge. We will have soldering irons and other tools to help things along. You can also discuss your ideas for badge hacks and modifications with the other participants and the host, Thomas Flummer.
                ''',
                event_type=workshop,
                track=track
            )
            ev25 = Event.objects.create(
                title='Checking a Distributed Hash Table for Correctness',
                abstract='''
Distributed Hash Tables are used as name-lookups in large decentralized
distributed systems
such as peer-to-peer networks and loosely connected machine clusters.
Correctness is
complicated by their distributed nature. This talk presents an
implementation of one such DHT,
written in Erlang, based on the Kademlia data structure. Its unique feature
is that it comes equipped with
a full QuickCheck specification, which semi-formally verifies its correct
behaviour through random
test generation.

The talk focuses on the test aspect of the system, and how one builds
fairly large QuickCheck
specifications for real-world systems, in particular by slicing a large
specification into isolated
parts and then reassembling those parts into a full model. It is intended
to give people an overview
of how to attack larger code bases with (semi-) formal methods.
                ''',
                event_type=talk,
                track=track
            )
            ev26 = Event.objects.create(
                title='GraphQL - A Data Language',
                abstract='''
GraphQL is a query-language for data, intended for the modern internet
clients on the web and
inside mobile phones, invented inside Facebook around 2012, it is currently
in a draft specification
phase with several open source implementations of the underlying ideas.

The main feature of GraphQL is a shift away from RESTful services where all
of the query
declaration is on the server side, to one where the client is in control
of declaring what it wants.
The result is a system which is easy to work with for the front-end
developer. GraphQL also
supports backward compatibility to earlier client versions. All while being
able to maintain a
security level at least as good as REST. On the server side, GraphQL
provides much the same
benefits, acting as a protocol and contract between the server and client.

This talk presents GraphQL itself, and also presents how one goes about
building an implementation
of the language. The running example is a GraphQL compiler written for
Erlang.
                ''',
                event_type=talk,
                track=track
            )
            ev27 = Event.objects.create(
                title='Visualisation of Public Datasets',
                abstract='''
At the same time as society is getting more complex, the amount of data is growing exponentially. How are everyday citizens to relate to National budgets used in the media? I am going to talk about one of the ways I think will make it easier to understand the datasets used in the media.

I will present some portals where it is possible to get public datasets. Afterwards we will reflect about the use of these datasets.

Towards the end we will open up to debate about how to use these resources or if there are other solutions.
                ''',
                event_type=workshop,
                track=track
            )
            ev28 = Event.objects.create(
                title='Local delicacies',
                abstract='Come taste delicacies from bornholm',
                event_type=facility,
                track=track
            )
            ev29 = Event.objects.create(
                title='Local delicacies from the world',
                abstract='An attempt to create an event where we all prepare local delicacies for each other',
                event_type=facility,
                track=track
            )

            self.output("Creating speakers for {}...".format(year))
            sp1 = Speaker.objects.create(
                name='Henrik Kramse',
                biography='Henrik is an internet samurai working in internet and security around the world.',
                slug='henrik-kramshj',
                camp=camp,
                email="email@email.lol",
            )
            sp1.events.add(ev5)
            sp2 = Speaker.objects.create(
                name='Thomas Tykling',
                biography='random danish hacker',
                slug='thomas-tykling',
                camp=camp,
                email="email@email.lol",
            )
            sp2.events.add(ev3, ev1)
            sp3 = Speaker.objects.create(
                name='Alex Ahf',
                biography='functional alcoholic',
                slug='alex-ahf',
                camp=camp,
                email="email@email.lol",
            )
            sp3.events.add(ev4, ev2)
            sp4 = Speaker.objects.create(
                name='Jesper Arp',
                biography='Representative from The Alternative with focus in data visualization.',
                slug='jesper-arp',
                camp=camp,
                email="email@email.lol",
            )
            sp4.events.add(ev9, ev27)
            sp5 = Speaker.objects.create(
                name='Rolf Bjerre',
                biography='The green pirate',
                slug='rolf-bjerre',
                camp=camp,
                email="email@email.lol",
            )
            sp5.events.add(ev9, ev23)
            sp6 = Speaker.objects.create(
                name='Emma Holten',
                biography='Emma Holten is a feminist and human rights activist. She is co-founder and editor of the standard critical magazine Friktion and also a student at the University of Copenhagen. She speaks in both national and global contexts of feminism, digital activism and why privacy on the internet is crucial to a democracy, where everyone is equal.',
                slug='emma-holten',
                camp=camp,
                email="email@email.lol",
            )
            sp6.events.add(ev10)
            sp7 = Speaker.objects.create(
                name='Christoffer Jerkeby',
                biography='Hacker and phone phreaker from Stockholm bent on radio. Researching security and privacy in wireless protocols.',
                slug='christoffer-jerkeby',
                camp=camp,
                email="email@email.lol",
            )
            sp7.events.add(ev11)
            sp8 = Speaker.objects.create(
                name='Stephan Engberg',
                biography='Stephan Engberg is a Computer Scientist specializing in Innovation Strategist working with Digital Business when he realized the Digital World is designed through our approach to security models and economic models. He then dedicated himself to Privacy/Security by Design in Open Business Innovation making numerous breakthroughs in security and engaged in EU research activities he was e.g. member of the Strategic Advisory Board for FP7 Security Research Roadmapping and started manufacturing of RFID computer chips based on Privacy by Design with zero-knowledge based computing in passive chips without battery or ultra-low memory and computational capabilities. In 2003, he was selected by an a transatlantic panel of researchers in ethics as a Moral Example in the Computer Profession.',
                slug='stephan-engberg',
                camp=camp,
                email="email@email.lol",
            )
            sp8.events.add(ev12)
            sp9 = Speaker.objects.create(
                name='Hanno Böck',
                biography='''
Hanno Böck started the Fuzzing Project in 2014 as an effort to improve
the security of free software code. In May the Linux Foundation's Core
Infrastructure Initiative decided to fund this work. He is also
working as a freelance journalist and regularly writes about IT
security issues for various publications. He is the author of the
monthly Bulletproof TLS Newsletter.
                ''',
                slug='hanno-bock',
                camp=camp,
                email="email@email.lol",
            )
            sp9.events.add(ev13, ev16)
            sp10 = Speaker.objects.create(
                name='Ximin Luo',
                biography='''
I'm Ximin Luo, a Debian Developer and security research engineer. I work on
secure protocols and decentralized systems. I prefer to use high-level checked
languages such as Rust, OCaml, or Haskell. I work for the Reproducible Builds
project and have previously worked for MEGA, Tor, Google and Freenet.

I also like music, cooking, sci-fi and cats, in an order indistinguishable from
a truly random sequence by a polynomial-time-bounded computational adversary.
                ''',
                slug='ximin-luo',
                camp=camp,
                email="email@email.lol",
            )
            sp10.events.add(ev14)
            sp11 = Speaker.objects.create(
                name='Michael Knudsen',
                biography='''
Michael has been involved in various open source-related projects.
His dayjob involves writing firmware for a BT/wifi controller
for a semiconductor company.
                ''',
                slug='michael-knudsen',
                camp=camp,
                email="email@email.lol",
            )
            sp11.events.add(ev15)
            sp12 = Speaker.objects.create(
                name='BornHack Network Team',
                biography='The team you won\'t notice if everything goes as it should. Please bring them rum or beer if they look too stressed.',
                slug='bornhack-network-team',
                camp=camp,
                email="email@email.lol",
            )
            sp12.events.add(ev17)
            sp13 = Speaker.objects.create(
                name='Juha Nurmi',
                biography='''
Juha Nurmi (age 28) is the founder and project
leader of the Ahmia search engine project. He is a security researcher and
has been involved in numerous projects funded by both the commercial
and government spheres, including DARPA Memex project in the Silicon
Valley. Juha is also a noted lecturer and public speaker. Juha's work on
Ahmia has been in part sponsored by the Google Summer of Code.
                ''',
                slug='juha-nurmi',
                camp=camp,
                email="email@email.lol",
            )
            sp13.events.add(ev18)
            sp14 = Speaker.objects.create(
                name='Lasse Andersen',
                biography='''
My educational background is a masters degree in philosophy &
mathematics and a PhD in applied mathematics and road engineering.
My personal interests cover philosophy of IT, philosophy of math,
programming, machine learning, road engineering.

Also, I enjoy nature quite a bit. Presently, I work at the Danish Road Directorate with rolling resistance modelling and pavement management as the main focus. Besides doing a lot of programming at work (primarily Python) I also experiment with Erlang in my spare time trying to build peer2peer software.
                ''',
                slug='lasse-andersen',
                camp=camp,
                email="email@email.lol",
            )
            sp14.events.add(ev21)
            sp15 = Speaker.objects.create(
                name='Anders Kjærulff',
                biography='''
Anders Kjærulff is a jounalist, poet, technology-critic and radiohost
with a weekly, one hour radioshow on privacy and data protection. He is
currently working on a dystopic book about the end of all privacy and the
dim future, that lies ahead.

Website: [aflyttet.dk](https://aflyttet.dk)
                ''',
                slug='anders-kjrulff',
                camp=camp,
                email="email@email.lol",
            )
            sp15.events.add(ev22)
            sp16 = Speaker.objects.create(
                name='Thomas Flummer',
                biography='''
Thomas is an electronics engineer, though he is mostly doing software development in his professional life. For the past 7 years Thomas has been a member of the hackerspace Labitat, where he has been doing various projects, mostly with electronics, 3D printing and video documentation.
                ''',
                slug='thomas-flummer',
                camp=camp,
                email="email@email.lol",
            )
            sp16.events.add(ev24)
            sp17 = Speaker.objects.create(
                name='Jesper Louis Andersen',
                biography='''
Jesper Louis Andersen bridges the gap between theory and practice. He has a
curiosity for
programming language theory, math, and logic, but dabbles in many other
fields of computer
science as well. His main interest is to move state-of-the-art computer
science research into
real world use whenever possible. His dayjob involves functional
programming for a danish startup.
                ''',
                slug='jesper-louis-andersen',
                camp=camp,
                email="email@email.lol",
            )
            sp17.events.add(ev25, ev26)

            self.output("Creating eventinstances for {}...".format(year))
            EventInstance.objects.create(
                event=ev3,
                location=speakers_tent,
                when=(
                    timezone.datetime(year, 8, 27, 12, 0, tzinfo=timezone.utc),
                    timezone.datetime(year, 8, 27, 13, 0, tzinfo=timezone.utc),
                )
            )
            EventInstance.objects.create(
                event=ev1,
                location=speakers_tent,
                when=(
                    timezone.datetime(year, 8, 28, 12, 0, tzinfo=timezone.utc),
                    timezone.datetime(year, 8, 28, 13, 0, tzinfo=timezone.utc),
                )
            )
            EventInstance.objects.create(
                event=ev2,
                location=speakers_tent,
                when=(
                    timezone.datetime(year, 8, 29, 12, 0, tzinfo=timezone.utc),
                    timezone.datetime(year, 8, 29, 13, 0, tzinfo=timezone.utc),
                )
            )
            EventInstance.objects.create(
                event=ev4,
                location=bar_area,
                when=(
                    timezone.datetime(year, 8, 27, 12, 0, tzinfo=timezone.utc),
                    timezone.datetime(year, 8, 28, 5, 0, tzinfo=timezone.utc),
                )
            )
            EventInstance.objects.create(
                event=ev4,
                location=bar_area,
                when=(
                    timezone.datetime(year, 8, 28, 12, 0, tzinfo=timezone.utc),
                    timezone.datetime(year, 8, 29, 5, 0, tzinfo=timezone.utc),
                )
            )
            EventInstance.objects.create(
                event=ev4,
                location=bar_area,
                when=(
                    timezone.datetime(year, 8, 29, 12, 0, tzinfo=timezone.utc),
                    timezone.datetime(year, 8, 30, 5, 0, tzinfo=timezone.utc),
                )
            )
            EventInstance.objects.create(
                event=ev4,
                location=bar_area,
                when=(
                    timezone.datetime(year, 8, 30, 12, 0, tzinfo=timezone.utc),
                    timezone.datetime(year, 8, 31, 5, 0, tzinfo=timezone.utc),
                )
            )
            EventInstance.objects.create(
                event=ev4,
                location=bar_area,
                when=(
                    timezone.datetime(year, 8, 31, 12, 0, tzinfo=timezone.utc),
                    timezone.datetime(year, 9, 1, 5, 0, tzinfo=timezone.utc),
                )
            )
            EventInstance.objects.create(
                event=ev4,
                location=bar_area,
                when=(
                    timezone.datetime(year, 9, 1, 12, 0, tzinfo=timezone.utc),
                    timezone.datetime(year, 9, 2, 5, 0, tzinfo=timezone.utc),
                )
            )
            EventInstance.objects.create(
                event=ev4,
                location=bar_area,
                when=(
                    timezone.datetime(year, 9, 2, 12, 0, tzinfo=timezone.utc),
                    timezone.datetime(year, 9, 3, 5, 0, tzinfo=timezone.utc),
                )
            )
            EventInstance.objects.create(
                event=ev5,
                location=speakers_tent,
                when=(
                    timezone.datetime(year, 8, 28, 12, 0, tzinfo=timezone.utc),
                    timezone.datetime(year, 8, 28, 13, 0, tzinfo=timezone.utc),
                )
            )
            EventInstance.objects.create(
                event=ev6,
                location=speakers_tent,
                when=(
                    timezone.datetime(year, 8, 29, 12, 0, tzinfo=timezone.utc),
                    timezone.datetime(year, 8, 29, 13, 0, tzinfo=timezone.utc),
                )
            )
            EventInstance.objects.create(
                event=ev9,
                location=speakers_tent,
                when=(
                    timezone.datetime(year, 8, 30, 11, 0, tzinfo=timezone.utc),
                    timezone.datetime(year, 8, 30, 11, 30, tzinfo=timezone.utc),
                )
            )
            EventInstance.objects.create(
                event=ev10,
                location=speakers_tent,
                when=(
                    timezone.datetime(year, 8, 30, 12, 0, tzinfo=timezone.utc),
                    timezone.datetime(year, 8, 30, 13, 0, tzinfo=timezone.utc),
                )
            )
            EventInstance.objects.create(
                event=ev12,
                location=workshop_room,
                when=(
                    timezone.datetime(year, 8, 30, 9, 0, tzinfo=timezone.utc),
                    timezone.datetime(year, 8, 30, 11, 30, tzinfo=timezone.utc),
                )
            )
            EventInstance.objects.create(
                event=ev11,
                location=workshop_room,
                when=(
                    timezone.datetime(year, 8, 31, 14, 0, tzinfo=timezone.utc),
                    timezone.datetime(year, 8, 31, 16, 0, tzinfo=timezone.utc),
                )
            )
            EventInstance.objects.create(
                event=ev18,
                location=speakers_tent,
                when=(
                    timezone.datetime(year, 9, 2, 14, 0, tzinfo=timezone.utc),
                    timezone.datetime(year, 9, 2, 15, 0, tzinfo=timezone.utc),
                )
            )
            EventInstance.objects.create(
                event=ev17,
                location=speakers_tent,
                when=(
                    timezone.datetime(year, 9, 2, 16, 0, tzinfo=timezone.utc),
                    timezone.datetime(year, 9, 2, 17, 0, tzinfo=timezone.utc),
                )
            )
            EventInstance.objects.create(
                event=ev15,
                location=speakers_tent,
                when=(
                    timezone.datetime(year, 9, 1, 15, 0, tzinfo=timezone.utc),
                    timezone.datetime(year, 9, 1, 16, 0, tzinfo=timezone.utc),
                )
            )
            EventInstance.objects.create(
                event=ev14,
                location=workshop_room,
                when=(
                    timezone.datetime(year, 8, 31, 21, 0, tzinfo=timezone.utc),
                    timezone.datetime(year, 8, 31, 22, 0, tzinfo=timezone.utc),
                )
            )
            EventInstance.objects.create(
                event=ev16,
                location=speakers_tent,
                when=(
                    timezone.datetime(year, 9, 1, 14, 0, tzinfo=timezone.utc),
                    timezone.datetime(year, 9, 1, 15, 0, tzinfo=timezone.utc),
                )
            )
            EventInstance.objects.create(
                event=ev13,
                location=speakers_tent,
                when=(
                    timezone.datetime(year, 8, 31, 17, 0, tzinfo=timezone.utc),
                    timezone.datetime(year, 8, 31, 18, 0, tzinfo=timezone.utc),
                )
            )
            EventInstance.objects.create(
                event=ev19,
                location=speakers_tent,
                when=(
                    timezone.datetime(year, 8, 30, 22, 0, tzinfo=timezone.utc),
                    timezone.datetime(year, 8, 30, 23, 0, tzinfo=timezone.utc),
                )
            )
            EventInstance.objects.create(
                event=ev19,
                location=speakers_tent,
                when=(
                    timezone.datetime(year, 8, 29, 22, 0, tzinfo=timezone.utc),
                    timezone.datetime(year, 8, 29, 23, 0, tzinfo=timezone.utc),
                )
            )
            EventInstance.objects.create(
                event=ev19,
                location=speakers_tent,
                when=(
                    timezone.datetime(year, 8, 28, 22, 0, tzinfo=timezone.utc),
                    timezone.datetime(year, 8, 28, 23, 0, tzinfo=timezone.utc),
                )
            )
            EventInstance.objects.create(
                event=ev19,
                location=speakers_tent,
                when=(
                    timezone.datetime(year, 8, 31, 22, 0, tzinfo=timezone.utc),
                    timezone.datetime(year, 8, 31, 23, 0, tzinfo=timezone.utc),
                )
            )
            EventInstance.objects.create(
                event=ev19,
                location=speakers_tent,
                when=(
                    timezone.datetime(year, 9, 1, 22, 0, tzinfo=timezone.utc),
                    timezone.datetime(year, 9, 1, 23, 0, tzinfo=timezone.utc),
                )
            )
            EventInstance.objects.create(
                event=ev20,
                location=speakers_tent,
                when=(
                    timezone.datetime(year, 9, 2, 20, 0, tzinfo=timezone.utc),
                    timezone.datetime(year, 9, 2, 22, 0, tzinfo=timezone.utc),
                )
            )
            EventInstance.objects.create(
                event=ev21,
                location=speakers_tent,
                when=(
                    timezone.datetime(year, 8, 28, 12, 0, tzinfo=timezone.utc),
                    timezone.datetime(year, 8, 28, 13, 0, tzinfo=timezone.utc),
                )
            )
            EventInstance.objects.create(
                event=ev22,
                location=speakers_tent,
                when=(
                    timezone.datetime(year, 8, 28, 18, 0, tzinfo=timezone.utc),
                    timezone.datetime(year, 8, 28, 19, 0, tzinfo=timezone.utc),
                )
            )
            EventInstance.objects.create(
                event=ev23,
                location=speakers_tent,
                when=(
                    timezone.datetime(year, 8, 29, 9, 0, tzinfo=timezone.utc),
                    timezone.datetime(year, 8, 29, 11, 30, tzinfo=timezone.utc),
                )
            )
            EventInstance.objects.create(
                event=ev24,
                location=workshop_room,
                when=(
                    timezone.datetime(year, 8, 29, 20, 0, tzinfo=timezone.utc),
                    timezone.datetime(year, 8, 29, 22, 0, tzinfo=timezone.utc),
                )
            )
            EventInstance.objects.create(
                event=ev25,
                location=speakers_tent,
                when=(
                    timezone.datetime(year, 9, 1, 17, 0, tzinfo=timezone.utc),
                    timezone.datetime(year, 9, 1, 18, 0, tzinfo=timezone.utc),
                )
            )
            EventInstance.objects.create(
                event=ev26,
                location=speakers_tent,
                when=(
                    timezone.datetime(year, 8, 30, 11, 0, tzinfo=timezone.utc),
                    timezone.datetime(year, 8, 30, 12, 0, tzinfo=timezone.utc),
                )
            )
            EventInstance.objects.create(
                event=ev26,
                location=speakers_tent,
                when=(
                    timezone.datetime(year, 9, 1, 11, 45, tzinfo=timezone.utc),
                    timezone.datetime(year, 9, 1, 12, 30, tzinfo=timezone.utc),
                )
            )
            EventInstance.objects.create(
                event=ev28,
                location=food_area,
                when=(
                    timezone.datetime(year, 9, 1, 18, 30, tzinfo=timezone.utc),
                    timezone.datetime(year, 9, 1, 21, 30, tzinfo=timezone.utc),
                )
            )
            EventInstance.objects.create(
                event=ev29,
                location=food_area,
                when=(
                    timezone.datetime(year, 8, 29, 18, 30, tzinfo=timezone.utc),
                    timezone.datetime(year, 8, 29, 23, 30, tzinfo=timezone.utc),
                )
            )

            self.output("Creating villages for {}...".format(year))
            Village.objects.create(
                contact=users[1],
                camp=camp,
                name='Baconsvin',
                slug='baconsvin',
                description='The camp with the doorbell-pig! Baconsvin is a group of happy people from Denmark doing a lot of open source, and are always happy to talk about infosec, hacking, BSD, and much more. A lot of the organizers of BornHack live in Baconsvin village. Come by and squeeze the pig and sign our guestbook!'
            )
            Village.objects.create(
                contact=users[2],
                camp=camp,
                name='NetworkWarriors',
                slug='networkwarriors',
                description='We will have a tent which house the NOC people, various lab equipment people can play with, and have fun. If you want to talk about networking, come by, and if you have trouble with the Bornhack network contact us.'
            )
            Village.objects.create(
                contact=users[3],
                camp=camp,
                name='TheCamp.dk',
                slug='the-camp',
                description='This village is representing TheCamp.dk, an annual danish tech camp held in July. The official subjects for this event is open source software, network and security. In reality we are interested in anything from computers to illumination soap bubbles and irish coffee'
            )

            self.output("Creating teams for {}...".format(year))
            orga_team = Team.objects.create(
                name="Orga",
                description="The Orga team are the main organisers. All tasks are Orga responsibility until they are delegated to another team",
                camp=camp
            )
            noc_team = Team.objects.create(
                name="NOC",
                description="The NOC team is in charge of establishing and running a network onsite.",
                camp=camp
            )
            bar_team = Team.objects.create(
                name="Bar",
                description="The Bar team plans, builds and run the IRL bar!",
                camp=camp
            )

            self.output("Creating TeamTasks for {}...".format(year))
            TeamTask.objects.create(
                team=noc_team,
                name="Setup private networks",
                description="All the private networks need to be setup"
            )
            TeamTask.objects.create(
                team=noc_team,
                name="Setup public networks",
                description="All the public networks need to be setup"
            )
            TeamTask.objects.create(
                team=noc_team,
                name="Deploy access points",
                description="All access points need to be deployed"
            )
            TeamTask.objects.create(
                team=noc_team,
                name="Deploy fiber cables",
                description="We need the fiber deployed where necessary"
            )
            TeamTask.objects.create(
                team=bar_team,
                name="List of booze",
                description="A list of the different booze we need to have in the bar durng bornhack"
            )
            TeamTask.objects.create(
                team=bar_team,
                name="Chairs",
                description="We need a solution for chairs"
            )
            TeamTask.objects.create(
                team=bar_team,
                name="Taps",
                description="Taps must be ordered"
            )
            TeamTask.objects.create(
                team=bar_team,
                name="Coffee",
                description="We need to get some coffee for our coffee machine"
            )
            TeamTask.objects.create(
                team=bar_team,
                name="Ice",
                description="We need ice cubes and crushed ice in the bar"
            )

            self.output("Setting team members for {}...".format(year))
            # noc team
            TeamMember.objects.create(
                team=noc_team,
                user=users[4],
                approved=True,
                responsible=True
            )
            TeamMember.objects.create(
                team=noc_team,
                user=users[1],
                approved=True,
            )
            TeamMember.objects.create(
                team=noc_team,
                user=users[5],
                approved=True,
            )
            TeamMember.objects.create(
                team=noc_team,
                user=users[1],
            )

            # bar team
            TeamMember.objects.create(
                team=bar_team,
                user=users[1],
                approved=True,
                responsible=True
            )
            TeamMember.objects.create(
                team=bar_team,
                user=users[3],
                approved=True,
                responsible=True
            )
            TeamMember.objects.create(
                team=bar_team,
                user=users[2],
                approved=True,
            )
            TeamMember.objects.create(
                team=bar_team,
                user=users[7],
                approved=True,
            )
            TeamMember.objects.create(
                team=bar_team,
                user=users[8],
            )

            # orga team
            TeamMember.objects.create(
                team=orga_team,
                user=users[1],
                approved=True,
                responsible=True
            )
            TeamMember.objects.create(
                team=orga_team,
                user=users[3],
                approved=True,
                responsible=True
            )
            TeamMember.objects.create(
                team=orga_team,
                user=users[8],
                approved=True,
            )
            TeamMember.objects.create(
                team=orga_team,
                user=users[9],
                approved=True,
            )
            TeamMember.objects.create(
                team=orga_team,
                user=users[4],
            )
            camp.read_only = read_only
            camp.save()

            self.output("Creating infocategories for {}...".format(year))
            info_cat1 = InfoCategory.objects.create(
                team=orga_team,
                headline='When is BornHack happening?',
                anchor='when'
            )
            info_cat2 = InfoCategory.objects.create(
                team=orga_team,
                headline='Travel Information',
                anchor='travel'
            )
            info_cat3 = InfoCategory.objects.create(
                team=orga_team,
                headline='Where do I sleep?',
                anchor='sleep'
            )

            self.output("Creating infoitems for {}...".format(year))
            InfoItem.objects.create(
                category=info_cat1,
                headline='Opening',
                anchor='opening',
                body='BornHack 2016 starts saturday, august 27th, at noon (12:00). It will be possible to access the venue before noon if for example you arrive early in the morning with the ferry. But please dont expect everything to be ready before noon :)'
            )
            InfoItem.objects.create(
                category=info_cat1,
                headline='Closing',
                anchor='closing',
                body='BornHack 2016 ends saturday, september 3rd, at noon (12:00). Rented village tents must be empty and cleaned at this time, ready to take down. Participants must leave the site no later than 17:00 on the closing day (or stay and help us clean up).'
            )
            InfoItem.objects.create(
                category=info_cat2,
                headline='Public Transportation',
                anchor='public-transportation',
                body='''
From/Via Copenhagen

There are several ways to get to Bornholm from Copenhagen. A domestic plane departs from Copenhagen Airport, and you can get from Copenhagen Central station by either bus or train via Ystad or the Køge-Rønne ferry connection.

Plane (very fast, most expensive)
    You can check plane departures and book tickets at dat.dk. There are multiple departures daily. The flight takes approximately 25 minutes.
Via Ystad (quick, cheap and easy, crosses Sweden border)
    You can drive over Øresundsbroen to Ystad or you can take the train/bus from Copenhagen Central Station. You can buy train and ferry ticket at dsb.dk (Type in "København H" and "Rønne Havn"). More information about the crossing. The crossing takes 1 hour 20 minutes. In total about 3 hours 15 minutes. Due to recent developments an ID (passport, drivers license or similar) is required when crossing the Denmark/Sweden border.
Via Køge (cheap, slow)
    Take the S-train to Køge Station (you need an "all zones" ticket) or travel by car. The ferry terminal is within walking distance from the station. You can check out prices here. It takes approximately 1 hour to get to Køge. The crossing takes 5 hours 30 minutes.

From Sweden/Malmö

To get to Bornholm from Malmö you may take a train from Malmö to Ystad and the ferry from Ystad to Bornholm.

Skånetrafiken runs trains from Malmö C to Ystad every 30 minutes. Trains leave at 08 and 38 minutes past the hour. Go to skanetrafiken for details.

The ferry from Ystad to Rønne leaves four times per day. Morning: 08:30-09:50 Noon: 12:30-13:50 Afternoon: 16:30-17:50 Evening: 20:30-21:50 Booking the ferry tickets prior to departure can drastically reduce the price. See "Getting from Rønne to the Venue" final step.
From Abroad

If you are going to BornHack from abroad you have different options as well.

Berlin (Germany)
    There are no public transport routes from Berlin to Mukran, Sassnitz ferry terminal on Saturdays, including Aug 27 and Sept 03 the Bornhack start/end dates. Your best bet is to get a train to Dubnitz, Sassnitz station. Unfortunately it is still 1.7km to the actual ferry terminal: map of route. There is a bus, but it only goes once a weekday at 12:28 and not at all on Weekends. You can of course take a taxi. Search for routes Berlin ‐ Dubnitz on bahn.de. At the time of writing, the best route is:
    08:45 Berlin Hbf → train with 2 changes, 50€ for a 2-way return ticket.
    12:52 Sassnitz → taxi, ~14€, 10 min.
    13:00 Mukran-Sassnitz ferry terminal
    If you want to try your luck at a direct route to the ferry terminal, search for routes Berlin ‐ Sassnitz-Mukran Fährhafen on bahn.de or for routes Berlin ‐ Fährhafen Sassnitz on checkmybus.com.
Sassnitz (Germany)
    There is a direct ferry taking cars going from Sassnitz ferry terminal which is 4km away from Sassnitz itself. The company is called BornholmerFærgen and the tickets cost 32€ (outgoing) and 25€ (return). It can also be booked from aferry.co.uk. The ferry departs for Bornholm on Aug 27 at 11:50, 13:30, and returns to Sassnitz on Sept 03 at 08:00, 09:00. Detailed timetable: English, Danish.
Kolobrzeg (Poland)
    There is a passenger ferry from Kolobrzeg to Nexø havn.

Getting from Rønne to the Venue

The venue is 24km from Rønne. We will have a shuttle bus that will pick people up and take them to the venue. It is also possible to take a public bus to near the venue. Local taxis can also get you here. The company operating on Bornholm is called Dantaxi and the local phonenumber is +4556952301.
            '''
            )
            InfoItem.objects.create(
                category=info_cat1,
                headline='Bus to and from BornHack',
                anchor='bus-to-and-from-bornhack',
                body='PROSA, the union of IT-professionals in Denmark, has set up a great deal for BornHack attendees travelling from Copenhagen to BornHack. For only 125kr, about 17 euros, you can be transported to the camp on opening day, and back to Copenhagen at the end of the camp!'

            )
            InfoItem.objects.create(
                category=info_cat1,
                headline='Driving and Parking',
                anchor='driving-and-parking',
                body='''
A car is very convenient when bringing lots of equipment, and we know that hackers like to bring all the things. We welcome cars and vans at BornHack. We have ample parking space very close (less than 50 meters) to the main entrance.

Please note that sleeping in the parking lot is not permitted. If you want to sleep in your car/RV/autocamper/caravan please contact us, and we will work something out.
                '''
            )
            InfoItem.objects.create(
                category=info_cat3,
                headline='Camping',
                anchor='camping',
                body='BornHack is first and foremost a tent camp. You need to bring a tent to sleep in. Most people go with some friends and make a camp somewhere at the venue. See also the section on Villages - you might be able to find some likeminded people to camp with.'
            )
            InfoItem.objects.create(
                category=info_cat3,
                headline='Cabins',
                anchor='cabins',
                body='We rent out a few cabins at the venue with 8 beds each for people who don\'t want to sleep in tents for some reason. A tent is the cheapest sleeping option (you just need a ticket), but the cabins are there if you want them.'
            )

        self.output("Adding event routing...")
        Routing.objects.create(
            team=orga_team,
            eventtype=Type.objects.get(name="public_credit_name_changed")
        )
        Routing.objects.create(
            team=orga_team,
            eventtype=Type.objects.get(name="ticket_created")
        )

        self.output("done!")
<|MERGE_RESOLUTION|>--- conflicted
+++ resolved
@@ -87,57 +87,16 @@
                 tagline='scale it',
                 read_only=False,
             ),
-<<<<<<< HEAD
             dict(
                 year=2019,
                 tagline='Undecided',
                 read_only=False,
-=======
-            colour='#004dff',
-        )
-
-        camp2017 = Camp.objects.create(
-            title='BornHack 2017',
-            tagline='Make Tradition',
-            slug='bornhack-2017',
-            shortslug='bh2017',
-            buildup=(
-                timezone.datetime(2017, 8, 25, 12, 0, tzinfo=timezone.utc),
-                timezone.datetime(2017, 8, 27, 11, 59, tzinfo=timezone.utc),
-            ),
-            camp=(
-                timezone.datetime(2017, 8, 27, 12, 0, tzinfo=timezone.utc),
-                timezone.datetime(2017, 9, 4, 11, 59, tzinfo=timezone.utc),
-            ),
-            teardown=(
-                timezone.datetime(2017, 9, 4, 12, 0, tzinfo=timezone.utc),
-                timezone.datetime(2017, 9, 6, 12, 0, tzinfo=timezone.utc),
-            ),
-            colour='#750787',
-        )
-
-        camp2018 = Camp.objects.create(
-            title='BornHack 2018',
-            tagline='scale it',
-            slug='bornhack-2018',
-            shortslug='bh2018',
-            call_for_participation_open=True,
-            call_for_sponsors_open=True,
-            buildup=(
-                timezone.datetime(2018, 8, 25, 12, 0, tzinfo=timezone.utc),
-                timezone.datetime(2018, 8, 27, 11, 59, tzinfo=timezone.utc),
-            ),
-            camp=(
-                timezone.datetime(2018, 8, 27, 12, 0, tzinfo=timezone.utc),
-                timezone.datetime(2018, 9, 4, 11, 59, tzinfo=timezone.utc),
->>>>>>> 29c468ab
             ),
             dict(
                 year=2020,
                 tagline='Undecided',
                 read_only=False,
             ),
-<<<<<<< HEAD
         ]
 
         camp_instances = []
@@ -164,76 +123,6 @@
                 ),
                 colour='#000000'
             ), read_only))
-=======
-            colour='#008026',
-        )
-
-        self.output("Creating users...")
-        user1 = User.objects.create_user(
-            username='user1',
-            password='user1',
-        )
-        user1.profile.name = 'John Doe'
-        user1.profile.description = 'one that once was'
-        user1.profile.public_credit_name = 'PublicDoe'
-        user1.profile.public_credit_name_approved = True
-        user1.profile.save()
-        email = EmailAddress.objects.create(
-            user=user1,
-            email='user1@example.com',
-            primary=False,
-            verified=True
-        )
-        email.set_as_primary()
-
-        user2 = User.objects.create_user(
-            username='user2',
-            password='user2',
-        )
-        user2.profile.name = 'Jane Doe'
-        user2.profile.description = 'one that once was'
-        user2.profile.save()
-        email = EmailAddress.objects.create(
-            user=user2,
-            email='user2@example.com',
-            primary=False,
-            verified=True
-        )
-        email.set_as_primary()
-
-        user3 = User.objects.create_user(
-            username='user3',
-            password='user3',
-        )
-        user3.profile.name = 'Lorem Ipsum'
-        user3.profile.description = 'just a user'
-        user3.profile.public_credit_name = 'Lorem Ipsum'
-        user3.profile.save()
-        email = EmailAddress.objects.create(
-            user=user3,
-            email='user3@example.com',
-            primary=False,
-            verified=True
-        )
-        email.set_as_primary()
-
-        user4 = User.objects.create_user(
-            username='user4',
-            password='user4',
-        )
-        user4.profile.name = 'Ethe Reum'
-        user4.profile.description = 'I prefer doge'
-        user4.profile.public_credit_name = 'Dogefan'
-        user4.profile.public_credit_name_approved = True
-        user4.profile.save()
-        email = EmailAddress.objects.create(
-            user=user4,
-            email='user4@example.com',
-            primary=False,
-            verified=True
-        )
-        email.set_as_primary()
->>>>>>> 29c468ab
 
         return camp_instances
 
@@ -1592,8 +1481,6 @@
                 team=orga_team,
                 user=users[4],
             )
-            camp.read_only = read_only
-            camp.save()
 
             self.output("Creating infocategories for {}...".format(year))
             info_cat1 = InfoCategory.objects.create(
@@ -1697,6 +1584,8 @@
                 anchor='cabins',
                 body='We rent out a few cabins at the venue with 8 beds each for people who don\'t want to sleep in tents for some reason. A tent is the cheapest sleeping option (you just need a ticket), but the cabins are there if you want them.'
             )
+            camp.read_only = read_only
+            camp.save()
 
         self.output("Adding event routing...")
         Routing.objects.create(
