@media (prefers-color-scheme: light) {
    :root {
        --primary-color: #fff;
        --secondary-color: #e6e6e6;
        --text-color: #000;
        --contrast-text-color: #337ab7;
    }
}
@media (prefers-color-scheme: dark) {
    :root {
        --primary-color: #0A2647;
        --secondary-color: #144272;
        --text-color: #fff;
        --contrast-text-color: #2C74B3;

    }
    .navbar .navbar-brand img {
        -webkit-filter: invert(100%);
        filter: invert(100%)
    }
}
body {
  margin-top: 85px;
  margin-bottom: 105px;
  overflow: scroll;
  background-color: var(--primary-color);
  color: var(--text-color);
}

* {
  border-radius: 0 !important;
}

a, a:active, a:focus {
   outline: none;
}

a.list-group-item {
  color: var(--text-color)
}

a.list-group-item:hover, a.list-group-item:active {
  background-color: var(--secondary-color);
  color: var(--text-color)
}

.panel {
  background-color: var(--primary-color);
}

.list-group-item {
  background-color: var(--primary-color);
  border: 1px solid transparent;
}

/* Z-index */
/* Bootstrap values
.dropdown-backdrop { z-index: 990; }
.navbar-static-top, .dropdown-menu { z-index: 1000; }
.navbar-fixed-top, .navbar-fixed-bottom { z-index: 1030; }
.modal-backdrop { z-index: 1040; }
.modal { z-index: 1050; }
.popover { z-index: 1060; }
.tooltip { z-index: 1070; }
 */
.sticky {
  z-index: 980;
  background-color: var(--primary-color);
}

@media (max-width: 520px) {
  #main {
    width: 100%;
  }
}

/* Front page stuff */
#front-logo {
  margin: auto;
}

/* Navbar stuff */
.navbar {
  max-width: 100vw;
  margin: auto;
  background-color: var(--primary-color);
  border-bottom: 1px solid var(--secondary-color);
}
.navbar .nav a:hover {
  background-color: var(--secondary-color);
}
.navbar .nav a:focus {
  background-color: var(--secondary-color);
}

.navbar .navbar-brand {
  height: 75px;
}

.navbar-fixed-top {
  min-height: 70px;
}

.navbar-toggle .icon-bar {
  background: black;
  width: 45px;
  height: 8px;
}

.navbar-toggle .icon-bar+.icon-bar {
  margin-top: 6px;
}

#top-navbar > .nav > li > a {
  padding: 30px 7px;
  color: var(--contrast-text-color);
}

.nav .dropdown-menu  {
  padding: 0;
  background-color: var(--primary-color);

}

.nav .dropdown-menu .divider {
  margin: 0;
}

.nav .dropdown-menu > li > a {
  padding-top: 15px;
  padding-bottom: 15px;
  color: var(--text-color);
}
.nav .dropdown-menu a:hover {
    background-color: var(--secondary-color);
}

.dropdown-menu {
    background-color: var(--secondary-color);
}

@media (max-width: 767px) {
  .navbar-fixed-top .navbar-collapse {
    max-height: 450px;
  }

  .navbar .navbar-collapse {
    border-bottom: 1px solid var(--secondary-color);
    -webkit-box-shadow: 0 8px 6px -6px rgba(0,0,0,0.2);
    -moz-box-shadow: 0 8px 6px -6px rgba(0,0,0,0.2);
    box-shadow: 0 8px 6px -6px rgba(0,0,0,0.2);
  }
  .navbar .navbar-nav {
    margin: 0 -15px;
  }

  .navbar .nav > li {
    border-top: 1px solid var(--secondary-color);
  }
  .navbar .nav li a {
    padding: 20px !important;
  }

  .btn-group-vertical > .btn{
    padding: 20px;
  }
}


/* btn-group */
.btn-group .btn:last-of-type {
  border-right: 1px solid var(--secondary-color);
}

.btn-group .btn.btn-primary:last-of-type {
  border-color: #2e6da4;
}
.btn-group.open .dropdown-toggle {
  background-color: var(--primary-color);
  color: var(--text-color);
}
.btn-group.open .dropdown-toggle:hover {
    background-color: var(--secondary-color);

}
.btn-group.open .dropdown-menu a {
    color: var(--text-color);
}
.btn-group.open .dropdown-menu a:hover {
    background-color: var(--primary-color);
}

.btn-default {
  background-color: var(--primary-color);
  color: var(--text-color);
  border: 1px solid var(--secondary-color);
}
.btn-default:hover {
    background-color: var(--secondary-color);
    color: var(--text-color);
    border: 1px solid var(--primary-color);

}
.btn-primary {
    background-color: var(--contrast-text-color);
    border: 1px solid var(--secondary-color);

}

/* Form stuff */

.form-control, .form-control:focus {
  box-shadow: none;
}

.btn-black {
  background-color: rgb(0, 0, 0);
  color: rgb(255, 255, 255);
}

.btn-grey {
  background-color: #777;
  color: rgb(255, 255, 255);
}

#map {
  height: 800px;
}

/* Footer */
footer {
    position: fixed;
    width: 100%;
    text-align: center;
    background-color: var(--primary-color);
    bottom: 0px;
    padding: 5px;
    left: 50%;
    transform: translate(-50%);
}

@media (max-width: 767px) {
  footer {
    max-width: 100%;
  }
}

.breadcrumb > li.no-before::before {
    content: "";
}

.text-container {
    display: flex;
    align-items: center;
    height: 200px;
}

.event {
    padding: 5px;
    vertical-align: top;
    flex-grow: 1;
    border: 1px solid black;
    cursor: pointer;
}

.event-in-overview {
    min-height: 100px;
    margin: 5px;
    max-width: 200px;
    min-width: 200px;
}

.location-column {
    position: relative;
    margin: 0 2px;
    background-color: #f5f5f5;
}

.location-column-header {
  text-align: center;
  font-weight: bold;
  line-height: 50px;
  font-size: 20px;
  background-color: #eee;
  border-bottom: 1px solid #fff;
}

.location-column-slot {
  border-bottom: 1px solid #fff;
}

.day-view-gutter {
  text-align: right;
}

.event-in-dayview {
    position: absolute;
}


@media (max-width: 520px) {
  .event {
      width: 50%;
      padding: 5px;
  }
}

.event:hover {
    background-color: black !important;
    color: white !important;
    text-decoration: none !important;
}

.fa-select {
    font-family: 'FontAwesome','Helvetica Neue',Helvetica,Arial,sans-serif;
}

.day-table {
  border-collapse: separate;
  border-spacing: 1px;
}

.day-table > tbody > tr > td {
  padding: 5px !important;
  border: 0 !important;
}

.schedule-filter ul {
  list-style: none;
  padding: 0;
}

.schedule-filter .btn {
  width: 100%;
  text-align: left;
}


@media (min-width: 520px) {
  .schedule-sidebar {
    border-left: 1px solid #eee;
  }
}

.sticky {
  position: sticky;
}

#daypicker {
  top: 80px;
}

#schedule-days {
  list-style: none;
  padding: 0;
  display: flex;
}

#schedule-days a {
  display: inline;
  flex-grow: 1;
}

.schedule-day-row {
  display: flex;
  flex-wrap: wrap;
}

.filter-choice-active {
    color: #333;
    background-color: #e6e6e6;
    border-color: #adadad;
    -webkit-box-shadow: inset 0 3px 5px rgba(0,0,0,.125);
    box-shadow: inset 0 3px 5px rgba(0,0,0,.125);
}

.sponsor {
  padding: 10px;
}

.sponsor .caption {
  text-align: center;
}

.bar-row {
  -moz-column-width: 300px;
  -webkit-column-width: 300px;
  column-width: 300px;
}

.bar-product {
  display: flex;
  justify-content: flex-start;
  border-bottom: 1px solid lightgrey;
}

body.bar-menu {
  margin-top: 0px;
  background-color: #000000;
  color: #00ff00;
  overflow: hidden;
}

.bar-product .name {
  width: 900px;
  font-size: 14pt;
}

.bar-product .price {
  font-size: 14pt;
  width: 300px;
}

@media (min-width: 600px) {
    .event-table-tags {
        width: 20%;
    }
}

.team-guide-markdown
{
    background-color: #f9f9f9;
    padding: 10px 20px;
}
.team-guide-markdown h1,
.team-guide-markdown h2,
.team-guide-markdown h3,
.team-guide-markdown h4
{
    font-size: 80%;
    font-weight: bold;
}

/* the .noscript class is in <body> html and removed on load for js enabled useragents */
.no-js .hide-for-no-js-users {
    display: none;
}

/* hide map in forms until we can show a real leaflet map */
div #id_location-map {
    display: none;
}

/* Stuff for responsiveness */

.break-word {
  word-break: break-word;
}

<<<<<<< HEAD
.table {
  overflow: auto;
  display: block;
=======
.table-scroll {
  overflow-x: auto;
}

img {
  max-width: 100%;
  height: auto;
}

/* tabbed panel tweaks in bootstrap v3 */

.panel-heading-nav {
  border-bottom: 0;
  padding: 10px 0 0;
}

.panel-heading-nav .nav {
  padding-left: 10px;
  padding-right: 10px;
>>>>>>> fe4bbdae
}<|MERGE_RESOLUTION|>--- conflicted
+++ resolved
@@ -447,11 +447,11 @@
   word-break: break-word;
 }
 
-<<<<<<< HEAD
+
 .table {
   overflow: auto;
   display: block;
-=======
+
 .table-scroll {
   overflow-x: auto;
 }
@@ -471,5 +471,4 @@
 .panel-heading-nav .nav {
   padding-left: 10px;
   padding-right: 10px;
->>>>>>> fe4bbdae
 }