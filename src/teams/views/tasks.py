from django.contrib.auth.mixins import LoginRequiredMixin
from django.http import HttpResponseRedirect
from django.views.generic import DetailView, CreateView, UpdateView

from camps.mixins import CampViewMixin
from ..models import Team, TeamTask
from .mixins import EnsureTeamResponsibleMixin, TeamViewMixin


class TeamTasksView(CampViewMixin, DetailView):
    template_name = "team_tasks.html"
    context_object_name = 'team'
    model = Team
    slug_url_kwarg = 'team_slug'
    active_menu = 'tasks'


class TaskDetailView(CampViewMixin, TeamViewMixin, DetailView):
    template_name = "task_detail.html"
    context_object_name = "task"
    model = TeamTask
    active_menu = 'tasks'


class TaskCreateView(LoginRequiredMixin, CampViewMixin, TeamViewMixin, EnsureTeamResponsibleMixin, CreateView):
    model = TeamTask
    template_name = "task_form.html"
<<<<<<< HEAD
    fields = ['name', 'description']
    active_menu = 'tasks'
=======
    fields = ['name', 'description', 'when', 'completed']
>>>>>>> 73ec701b

    def get_team(self):
        return Team.objects.get(
            camp__slug=self.kwargs['camp_slug'],
            slug=self.kwargs['team_slug']
        )

    def form_valid(self, form):
        task = form.save(commit=False)
        task.team = self.team
        if not task.name:
            task.name = "noname"
        task.save()
        return HttpResponseRedirect(task.get_absolute_url())

    def get_success_url(self):
        return self.get_object().get_absolute_url()


class TaskUpdateView(LoginRequiredMixin, CampViewMixin, TeamViewMixin, EnsureTeamResponsibleMixin, UpdateView):
    model = TeamTask
    template_name = "task_form.html"
<<<<<<< HEAD
    fields = ['name', 'description']
    active_menu = 'tasks'
=======
    fields = ['name', 'description', 'when', 'completed']
>>>>>>> 73ec701b

    def get_context_data(self, *args, **kwargs):
        context = super().get_context_data(**kwargs)
        context['team'] = self.team
        return context

    def form_valid(self, form):
        task = form.save(commit=False)
        task.team = self.team
        if not task.name:
            task.name = "noname"
        task.save()
        return HttpResponseRedirect(task.get_absolute_url())

    def get_success_url(self):
        return self.get_object().get_absolute_url()<|MERGE_RESOLUTION|>--- conflicted
+++ resolved
@@ -25,12 +25,8 @@
 class TaskCreateView(LoginRequiredMixin, CampViewMixin, TeamViewMixin, EnsureTeamResponsibleMixin, CreateView):
     model = TeamTask
     template_name = "task_form.html"
-<<<<<<< HEAD
-    fields = ['name', 'description']
+    fields = ['name', 'description', 'when', 'completed']
     active_menu = 'tasks'
-=======
-    fields = ['name', 'description', 'when', 'completed']
->>>>>>> 73ec701b
 
     def get_team(self):
         return Team.objects.get(
@@ -53,12 +49,8 @@
 class TaskUpdateView(LoginRequiredMixin, CampViewMixin, TeamViewMixin, EnsureTeamResponsibleMixin, UpdateView):
     model = TeamTask
     template_name = "task_form.html"
-<<<<<<< HEAD
-    fields = ['name', 'description']
+    fields = ['name', 'description', 'when', 'completed']
     active_menu = 'tasks'
-=======
-    fields = ['name', 'description', 'when', 'completed']
->>>>>>> 73ec701b
 
     def get_context_data(self, *args, **kwargs):
         context = super().get_context_data(**kwargs)
