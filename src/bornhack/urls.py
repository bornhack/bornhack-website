from django.urls import include, path
from django.contrib import admin
from django.conf import settings
from django.views.decorators.csrf import csrf_exempt

from allauth.account.views import (
    LoginView,
    LogoutView,
)
<<<<<<< HEAD
from django.conf import settings
from django.conf.urls import include, url
from django.contrib import admin
from django.contrib.auth.decorators import login_required
=======
from graphene_django.views import GraphQLView

>>>>>>> b6052ca8
from camps.views import *
from feedback.views import FeedbackCreate
from info.views import *
from villages.views import *
from program.views import *
from sponsors.views import *
from people.views import *
from bar.views import MenuView

# require 2fa token entry (if enabled on admin account) when logging into /admin by using allauth login form
admin.site.login = login_required(admin.site.login)

urlpatterns = [
    path(
        'profile/',
        include('profiles.urls', namespace='profiles')
    ),
    path(
        'tickets/',
        include('tickets.urls', namespace='tickets')
    ),
    path(
        'shop/',
        include('shop.urls', namespace='shop')
    ),
    path(
        'news/',
        include('news.urls', namespace='news')
    ),
    path(
        'contact/',
        TemplateView.as_view(template_name='contact.html'),
        name='contact'
    ),
    path(
        'conduct/',
        TemplateView.as_view(template_name='coc.html'),
        name='conduct'
    ),
    path(
        'login/',
        LoginView.as_view(),
        name='account_login',
    ),
    path(
        'logout/',
        LogoutView.as_view(),
        name='account_logout',
    ),
    path(
        'privacy-policy/',
        TemplateView.as_view(template_name='legal/privacy_policy.html'),
        name='privacy-policy'
    ),
    path(
        'general-terms-and-conditions/',
        TemplateView.as_view(template_name='legal/general_terms_and_conditions.html'),
        name='general-terms'
    ),
<<<<<<< HEAD
    url(r'^accounts/', include('allauth.urls')),
    url(r'^accounts/', include('allauth_2fa.urls')),
    url(r'^admin/', include(admin.site.urls)),
=======
    path('accounts/', include('allauth.urls')),
    path('admin/', admin.site.urls),

    # We don't need CSRF checks for the API
    path('api/', csrf_exempt(GraphQLView.as_view(graphiql=True))),
>>>>>>> b6052ca8

    path(
        'camps/',
        CampListView.as_view(),
        name='camp_list'
    ),

    path(
        'token/',
        include('tokens.urls', namespace='tokens'),
    ),

    # camp redirect views here

    path(
        '',
        CampRedirectView.as_view(),
        kwargs={'page': 'camp_detail'},
        name='camp_detail_redirect',
    ),

    path(
        'program/',
        CampRedirectView.as_view(),
        kwargs={'page': 'schedule_index'},
        name='schedule_index_redirect',
    ),

    path(
        'info/',
        CampRedirectView.as_view(),
        kwargs={'page': 'info'},
        name='info_redirect',
    ),

    path(
        'sponsors/',
        CampRedirectView.as_view(),
        kwargs={'page': 'sponsors'},
        name='sponsors_redirect',
    ),

    path(
        'villages/',
        CampRedirectView.as_view(),
        kwargs={'page': 'village_list'},
        name='village_list_redirect',
    ),

    path(
        'people/',
        PeopleView.as_view(),
        name='people',
    ),

    # camp specific urls below here

    path(
        '<slug:camp_slug>/', include([
            path(
                '',
                CampDetailView.as_view(),
                name='camp_detail'
            ),

            path(
                'info/',
                CampInfoView.as_view(),
                name='info'
            ),

            path(
                'program/',
                include('program.urls', namespace='program'),
            ),

            path(
                'sponsors/',
                SponsorsView.as_view(),
                name='sponsors'
            ),

            path(
                'bar/menu/',
                MenuView.as_view(),
                name='menu'
            ),

            path(
                'villages/', include([
                    path(
                        '',
                        VillageListView.as_view(),
                        name='village_list'
                    ),
                    path(
                        'create/',
                        VillageCreateView.as_view(),
                        name='village_create'
                    ),
                    path(
                        '<slug:slug>/delete/',
                        VillageDeleteView.as_view(),
                        name='village_delete'
                    ),
                    path(
                        '<slug:slug>/edit/',
                        VillageUpdateView.as_view(),
                        name='village_update'
                    ),
                    # this has to be the last url in the list
                    path(
                        '<slug:slug>/',
                        VillageDetailView.as_view(),
                        name='village_detail'
                    ),
                ])
            ),

            path(
                'teams/',
                include('teams.urls', namespace='teams')
            ),

            path(
                'rideshare/',
                include('rideshare.urls', namespace='rideshare')
            ),

            path(
                'backoffice/',
                include('backoffice.urls', namespace='backoffice')
            ),

            path(
                'feedback/',
                FeedbackCreate.as_view(),
                name='feedback'
            ),

            path(
                'economy/',
                include('economy.urls', namespace='economy'),
            ),
        ])
    )
]

if settings.DEBUG:
    import debug_toolbar
    urlpatterns = [
        path('__debug__/', include(debug_toolbar.urls)),
    ] + urlpatterns
<|MERGE_RESOLUTION|>--- conflicted
+++ resolved
@@ -1,29 +1,18 @@
-from django.urls import include, path
-from django.contrib import admin
-from django.conf import settings
-from django.views.decorators.csrf import csrf_exempt
-
-from allauth.account.views import (
-    LoginView,
-    LogoutView,
-)
-<<<<<<< HEAD
-from django.conf import settings
 from django.conf.urls import include, url
 from django.contrib import admin
 from django.contrib.auth.decorators import login_required
-=======
+from django.urls import path
+from django.views.decorators.csrf import csrf_exempt
 from graphene_django.views import GraphQLView
 
->>>>>>> b6052ca8
+from bar.views import MenuView
 from camps.views import *
 from feedback.views import FeedbackCreate
 from info.views import *
-from villages.views import *
+from people.views import *
 from program.views import *
 from sponsors.views import *
-from people.views import *
-from bar.views import MenuView
+from villages.views import *
 
 # require 2fa token entry (if enabled on admin account) when logging into /admin by using allauth login form
 admin.site.login = login_required(admin.site.login)
@@ -75,17 +64,12 @@
         TemplateView.as_view(template_name='legal/general_terms_and_conditions.html'),
         name='general-terms'
     ),
-<<<<<<< HEAD
-    url(r'^accounts/', include('allauth.urls')),
-    url(r'^accounts/', include('allauth_2fa.urls')),
-    url(r'^admin/', include(admin.site.urls)),
-=======
     path('accounts/', include('allauth.urls')),
-    path('admin/', admin.site.urls),
+    path('accounts/', include('allauth_2fa.urls')),
+    path('admin/', include(admin.site.urls)),
 
     # We don't need CSRF checks for the API
     path('api/', csrf_exempt(GraphQLView.as_view(graphiql=True))),
->>>>>>> b6052ca8
 
     path(
         'camps/',
