--- conflicted
+++ resolved
@@ -1,13 +1,7 @@
 from django.core.urlresolvers import reverse_lazy
 from django.db import models
 from django.utils.text import slugify
-<<<<<<< HEAD
-from utils.models import CreatedUpdatedModel, UUIDModel
-=======
-
 from utils.models import CreatedUpdatedModel, UUIDModel, CampRelatedModel
-
->>>>>>> d7435ffa
 from .managers import VillageQuerySet
 
 
