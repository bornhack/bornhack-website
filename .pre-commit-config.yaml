--- conflicted
+++ resolved
@@ -45,13 +45,6 @@
     rev: v3.1.0
     hooks:
       -   id: add-trailing-comma
-<<<<<<< HEAD
-=======
-  - repo: https://github.com/hadialqattan/pycln
-    rev: v2.5.0
-    hooks:
-      -   id: pycln
->>>>>>> a4a4dd5f
   - repo: https://github.com/psf/black
     rev: 25.1.0
     hooks:
