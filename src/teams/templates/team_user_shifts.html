{% extends 'base.html' %}

{% block title %}
  Your shifts | {{ block.super }}
{% endblock %}

{% block content %}

  <h3>Your shifts</h3>

  <table class="table table-condensed">
    <tbody>
      {% for shift in user_shifts %}
        {% ifchanged shift.shift_range.lower|date:'d' %}
          <tr>
            <td colspan=4>
              <h4>
                {{ shift.shift_range.lower|date:'Y-m-d l' }}
              </h4>
              <tr>
                <th>Team</th>
                <th>Start</th>
                <th>End</th>
                <th>Actions</th>
        {% endifchanged %}

        <tr>
          <td>
            {{ shift.team.name }}
          </td>
          <td>
            {{ shift.shift_range.lower|date:'H:i' }}
          </td>
          <td>
            {{ shift.shift_range.upper|date:'H:i' }}
<<<<<<< HEAD
        </td>
	<td>
          <a class="btn btn-warning"
             href="{% url 'teams:shift_member_sell' camp_slug=camp.slug team_slug=shift.team.slug pk=shift.pk %}">
              <i class="fas fa-thumbs-down"></i> Sell shift
        <td>
          <a class="btn btn-danger"
             href="{% url 'teams:shift_member_drop' camp_slug=camp.slug team_slug=shift.team.slug pk=shift.pk %}">
=======
          </td>
          <td>
            <a class="btn btn-danger"
               href="{% url 'teams:shift_member_drop' camp_slug=camp.slug team_slug=shift.team.slug pk=shift.pk %}">
>>>>>>> 74fefec9
              <i class="fas fa-thumbs-down"></i> Unassign me
            </a>
          </td>
        </tr>
      {% endfor %}
    </tbody>
  </table>

{% endblock %}<|MERGE_RESOLUTION|>--- conflicted
+++ resolved
@@ -33,7 +33,6 @@
           </td>
           <td>
             {{ shift.shift_range.upper|date:'H:i' }}
-<<<<<<< HEAD
         </td>
 	<td>
           <a class="btn btn-warning"
@@ -42,12 +41,6 @@
         <td>
           <a class="btn btn-danger"
              href="{% url 'teams:shift_member_drop' camp_slug=camp.slug team_slug=shift.team.slug pk=shift.pk %}">
-=======
-          </td>
-          <td>
-            <a class="btn btn-danger"
-               href="{% url 'teams:shift_member_drop' camp_slug=camp.slug team_slug=shift.team.slug pk=shift.pk %}">
->>>>>>> 74fefec9
               <i class="fas fa-thumbs-down"></i> Unassign me
             </a>
           </td>
