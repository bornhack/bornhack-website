--- conflicted
+++ resolved
@@ -6,12 +6,6 @@
 import factory
 import faker
 from django.contrib.auth.models import User
-<<<<<<< HEAD
-from utils.slugs import unique_slugify
-=======
-from django.utils import timezone
->>>>>>> d295c85f
-
 from camps.models import Camp
 from teams.models import Team
 from utils.slugs import unique_slugify
