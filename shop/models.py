--- conflicted
+++ resolved
@@ -233,7 +233,6 @@
         )
 
 
-<<<<<<< HEAD
 class CoinifyAPIInvoice(CreatedUpdatedModel):
     invoicejson = JSONField()
     order = models.OneToOneField('shop.Order')
@@ -244,7 +243,8 @@
 
     def __str__(self):
         return 'callback at %s' % self.created
-=======
+
+
 class Ticket(CreatedUpdatedModel, UUIDModel):
     order = models.ForeignKey('shop.Order')
     product = models.ForeignKey('shop.Product')
@@ -287,4 +287,3 @@
 
     def get_qr_code_url(self):
         return 'data:image/png;base64,{}'.format(self.qrcode_base64)
->>>>>>> c0045177
