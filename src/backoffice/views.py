import logging
import os
from itertools import chain

import requests
from camps.mixins import CampViewMixin
from django import forms
from django.conf import settings
from django.contrib import messages
from django.contrib.auth.mixins import LoginRequiredMixin
from django.contrib.auth.models import User
from django.core.exceptions import PermissionDenied
from django.core.files import File
from django.db.models import Count, Q, Sum
from django.forms import modelformset_factory
from django.http import Http404, HttpResponse
from django.shortcuts import get_object_or_404, redirect
from django.urls import reverse
from django.utils import timezone
from django.utils.safestring import mark_safe
from django.views.generic import DetailView, ListView, TemplateView
from django.views.generic.edit import CreateView, DeleteView, FormView, UpdateView
from economy.models import Chain, Credebtor, Expense, Reimbursement, Revenue
from facilities.models import FacilityFeedback
from profiles.models import Profile
<<<<<<< HEAD
from program.models import Url, UrlType, Event, EventFeedback, EventProposal, SpeakerProposal
=======
from program.autoscheduler import AutoScheduler
from program.mixins import AvailabilityMatrixViewMixin
from program.models import (
    Event,
    EventFeedback,
    EventLocation,
    EventProposal,
    EventSession,
    EventSlot,
    EventType,
    Speaker,
    SpeakerProposal,
)
from program.utils import save_speaker_availability
>>>>>>> b02ba878
from shop.models import Order, OrderProductRelation
from teams.models import Team
from tickets.models import DiscountTicket, ShopTicket, SponsorTicket, TicketType

<<<<<<< HEAD
from .forms import AddRecordingForm

=======
from .forms import (
    AutoScheduleApplyForm,
    AutoScheduleValidateForm,
    EventScheduleForm,
    SpeakerForm,
)
>>>>>>> b02ba878
from .mixins import (
    ContentTeamPermissionMixin,
    EconomyTeamPermissionMixin,
    InfoTeamPermissionMixin,
    OrgaTeamPermissionMixin,
    RaisePermissionRequiredMixin,
)

logger = logging.getLogger("bornhack.%s" % __name__)


class BackofficeIndexView(CampViewMixin, RaisePermissionRequiredMixin, TemplateView):
    """
    The Backoffice index view only requires camps.backoffice_permission so we use RaisePermissionRequiredMixin directly
    """

    permission_required = "camps.backoffice_permission"
    template_name = "index.html"

    def get_context_data(self, *args, **kwargs):
        context = super().get_context_data(*args, **kwargs)
        context["facilityfeedback_teams"] = Team.objects.filter(
            id__in=set(
                FacilityFeedback.objects.filter(
                    facility__facility_type__responsible_team__camp=self.camp,
                    handled=False,
                ).values_list(
                    "facility__facility_type__responsible_team__id", flat=True
                )
            )
        )
        return context


class FacilityFeedbackView(CampViewMixin, RaisePermissionRequiredMixin, FormView):
    template_name = "facilityfeedback_backoffice.html"

    def get_permission_required(self):
        """
        This view requires two permissions, camps.backoffice_permission and
        the permission_set for the team in question.
        """
        if not self.team.permission_set:
            raise PermissionDenied("No permissions set defined for this team")
        return ["camps.backoffice_permission", self.team.permission_set]

    def setup(self, *args, **kwargs):
        super().setup(*args, **kwargs)
        self.team = get_object_or_404(
            Team, camp=self.camp, slug=self.kwargs["team_slug"]
        )
        self.queryset = FacilityFeedback.objects.filter(
            facility__facility_type__responsible_team=self.team, handled=False
        )
        self.form_class = modelformset_factory(
            FacilityFeedback,
            fields=("handled",),
            min_num=self.queryset.count(),
            validate_min=True,
            max_num=self.queryset.count(),
            validate_max=True,
            extra=0,
        )

    def get_context_data(self, *args, **kwargs):
        context = super().get_context_data(*args, **kwargs)
        context["team"] = self.team
        context["feedback_list"] = self.queryset
        context["formset"] = self.form_class(queryset=self.queryset)
        return context

    def form_valid(self, form):
        form.save()
        if form.changed_objects:
            messages.success(
                self.request,
                f"Marked {len(form.changed_objects)} FacilityFeedbacks as handled!",
            )
        return redirect(self.get_success_url())

    def get_success_url(self, *args, **kwargs):
        return reverse(
            "backoffice:facilityfeedback",
            kwargs={"camp_slug": self.camp.slug, "team_slug": self.team.slug},
        )


class ProductHandoutView(CampViewMixin, InfoTeamPermissionMixin, ListView):
    template_name = "product_handout.html"

    def get_queryset(self, **kwargs):
        return OrderProductRelation.objects.filter(
            ticket_generated=False,
            order__paid=True,
            order__refunded=False,
            order__cancelled=False,
        ).order_by("order")


class BadgeHandoutView(CampViewMixin, InfoTeamPermissionMixin, ListView):
    template_name = "badge_handout.html"
    context_object_name = "tickets"

    def get_queryset(self, **kwargs):
        shoptickets = ShopTicket.objects.filter(badge_ticket_generated=False)
        sponsortickets = SponsorTicket.objects.filter(badge_ticket_generated=False)
        discounttickets = DiscountTicket.objects.filter(badge_ticket_generated=False)
        return list(chain(shoptickets, sponsortickets, discounttickets))


class TicketCheckinView(CampViewMixin, InfoTeamPermissionMixin, ListView):
    template_name = "ticket_checkin.html"
    context_object_name = "tickets"

    def get_queryset(self, **kwargs):
        shoptickets = ShopTicket.objects.filter(used=False)
        sponsortickets = SponsorTicket.objects.filter(used=False)
        discounttickets = DiscountTicket.objects.filter(used=False)
        return list(chain(shoptickets, sponsortickets, discounttickets))


class ApproveNamesView(CampViewMixin, OrgaTeamPermissionMixin, ListView):
    template_name = "approve_public_credit_names.html"
    context_object_name = "profiles"

    def get_queryset(self, **kwargs):
        return Profile.objects.filter(public_credit_name_approved=False).exclude(
            public_credit_name=""
        )


class ApproveFeedbackView(CampViewMixin, ContentTeamPermissionMixin, FormView):
    """
    This view shows a list of EventFeedback objects which are pending approval.
    """

    model = EventFeedback
    template_name = "approve_feedback.html"

    def setup(self, *args, **kwargs):
        super().setup(*args, **kwargs)
        self.queryset = EventFeedback.objects.filter(
            event__track__camp=self.camp, approved__isnull=True
        )

        self.form_class = modelformset_factory(
            EventFeedback,
            fields=("approved",),
            min_num=self.queryset.count(),
            validate_min=True,
            max_num=self.queryset.count(),
            validate_max=True,
            extra=0,
        )

    def get_context_data(self, *args, **kwargs):
        """
        Include the queryset used for the modelformset_factory so we have
        some idea which object is which in the template
        Why the hell do the forms in the formset not include the object?
        """
        context = super().get_context_data(*args, **kwargs)
        context["event_feedback_list"] = self.queryset
        context["formset"] = self.form_class(queryset=self.queryset)
        return context

    def form_valid(self, form):
        form.save()
        if form.changed_objects:
            messages.success(
                self.request, f"Updated {len(form.changed_objects)} EventFeedbacks"
            )
        return redirect(self.get_success_url())

    def get_success_url(self, *args, **kwargs):
        return reverse(
            "backoffice:approve_event_feedback", kwargs={"camp_slug": self.camp.slug}
        )


#######################################
# MANAGE SPEAKER/EVENT PROPOSAL VIEWS


class PendingProposalsView(CampViewMixin, ContentTeamPermissionMixin, ListView):
    """ This convenience view shows a list of pending proposals """

    model = SpeakerProposal
    template_name = "pending_proposals.html"
    context_object_name = "speaker_proposal_list"

    def get_queryset(self, **kwargs):
        qs = super().get_queryset(**kwargs).filter(proposal_status="pending")
        qs = qs.prefetch_related("user", "urls", "speaker")
        return qs

    def get_context_data(self, **kwargs):
        context = super().get_context_data(**kwargs)
        context["event_proposal_list"] = self.camp.event_proposals.filter(
            proposal_status=EventProposal.PROPOSAL_PENDING
        ).prefetch_related("event_type", "track", "speakers", "tags", "user", "event")
        return context


class ProposalApproveBaseView(CampViewMixin, ContentTeamPermissionMixin, UpdateView):
    """
    Shared logic between SpeakerProposalApproveView and EventProposalApproveView
    """

    fields = ["reason"]

    def form_valid(self, form):
        """
        We have two submit buttons in this form, Approve and Reject
        """
        if "approve" in form.data:
            # approve button was pressed
            form.instance.mark_as_approved(self.request)
        elif "reject" in form.data:
            # reject button was pressed
            form.instance.mark_as_rejected(self.request)
        else:
            messages.error(self.request, "Unknown submit action")
        return redirect(
            reverse(
                "backoffice:pending_proposals", kwargs={"camp_slug": self.camp.slug}
            )
        )


class SpeakerProposalListView(CampViewMixin, ContentTeamPermissionMixin, ListView):
    """ This view permits Content Team members to list SpeakerProposals """

    model = SpeakerProposal
    template_name = "speaker_proposal_list.html"
    context_object_name = "speaker_proposal_list"

    def get_queryset(self, **kwargs):
        qs = super().get_queryset(**kwargs)
        qs = qs.prefetch_related("user", "urls", "speaker")
        return qs


class SpeakerProposalDetailView(
    AvailabilityMatrixViewMixin, ContentTeamPermissionMixin, DetailView,
):
    """ This view permits Content Team members to see SpeakerProposal details """

    model = SpeakerProposal
    template_name = "speaker_proposal_detail_backoffice.html"
    context_object_name = "speaker_proposal"

    def get_queryset(self, *args, **kwargs):
        qs = super().get_queryset(*args, **kwargs)
        qs = qs.prefetch_related("user", "urls")
        return qs


class SpeakerProposalApproveRejectView(ProposalApproveBaseView):
    """ This view allows ContentTeam members to approve/reject SpeakerProposals """

    model = SpeakerProposal
    template_name = "speaker_proposal_approve_reject.html"
    context_object_name = "speaker_proposal"


class EventProposalListView(CampViewMixin, ContentTeamPermissionMixin, ListView):
    """ This view permits Content Team members to list EventProposals """

    model = EventProposal
    template_name = "event_proposal_list.html"
    context_object_name = "event_proposal_list"

    def get_queryset(self, *args, **kwargs):
        qs = super().get_queryset(*args, **kwargs)
        qs = qs.prefetch_related(
            "user",
            "urls",
            "event",
            "event_type",
            "speakers__event_proposals",
            "track",
            "tags",
        )
        return qs


class EventProposalDetailView(CampViewMixin, ContentTeamPermissionMixin, DetailView):
    """ This view permits Content Team members to see EventProposal details """

    model = EventProposal
    template_name = "event_proposal_detail_backoffice.html"
    context_object_name = "event_proposal"


class EventProposalApproveRejectView(ProposalApproveBaseView):
    """ This view allows ContentTeam members to approve/reject EventProposals """

    model = EventProposal
    template_name = "event_proposal_approve_reject.html"
    context_object_name = "event_proposal"


################################
# MANAGE SPEAKER VIEWS


class SpeakerListView(CampViewMixin, ContentTeamPermissionMixin, ListView):
    """ This view is used by the Content Team to see Speaker objects. """

    model = Speaker
    template_name = "speaker_list_backoffice.html"

    def get_queryset(self, *args, **kwargs):
        qs = super().get_queryset(*args, **kwargs)
        qs = qs.prefetch_related(
            "proposal__user",
            "events__event_slots",
            "events__event_type",
            "event_conflicts",
        )
        return qs


class SpeakerDetailView(
    AvailabilityMatrixViewMixin, ContentTeamPermissionMixin, DetailView
):
    """ This view is used by the Content Team to see details for Speaker objects """

    model = Speaker
    template_name = "speaker_detail_backoffice.html"

    def get_queryset(self, *args, **kwargs):
        qs = super().get_queryset(*args, **kwargs)
        qs = qs.prefetch_related(
            "event_conflicts", "events__event_slots", "events__event_type"
        )
        return qs


class SpeakerUpdateView(
    AvailabilityMatrixViewMixin, ContentTeamPermissionMixin, UpdateView
):
    """ This view is used by the Content Team to update Speaker objects """

    model = Speaker
    template_name = "speaker_update.html"
    form_class = SpeakerForm

    def get_form_kwargs(self):
        """ Set camp for the form """
        kwargs = super().get_form_kwargs()
        kwargs.update({"camp": self.camp})
        return kwargs

    def form_valid(self, form):
        """ Save object and availability """
        speaker = form.save()
        save_speaker_availability(form, obj=speaker)
        messages.success(self.request, "Speaker has been updated")
        return redirect(
            reverse(
                "backoffice:speaker_detail",
                kwargs={"camp_slug": self.camp.slug, "slug": self.get_object().slug},
            )
        )


class SpeakerDeleteView(CampViewMixin, ContentTeamPermissionMixin, DeleteView):
    """ This view is used by the Content Team to delete Speaker objects """

    model = Speaker
    template_name = "speaker_delete.html"

    def delete(self, *args, **kwargs):
        speaker = self.get_object()
        # delete related objects first
        speaker.availabilities.all().delete()
        speaker.urls.all().delete()
        return super().delete(*args, **kwargs)

    def get_success_url(self):
        messages.success(
            self.request, f"Speaker '{self.get_object().name}' has been deleted"
        )
        return reverse("backoffice:speaker_list", kwargs={"camp_slug": self.camp.slug})


################################
# MANAGE EVENTTYPE VIEWS


class EventTypeListView(CampViewMixin, ContentTeamPermissionMixin, ListView):
    """ This view is used by the Content Team to list EventTypes """

    model = EventType
    template_name = "event_type_list.html"
    context_object_name = "event_type_list"

    def get_queryset(self, *args, **kwargs):
        qs = super().get_queryset(*args, **kwargs)
        qs = qs.annotate(
            # only count events for the current camp
            event_count=Count(
                "events", distinct=True, filter=Q(events__track__camp=self.camp)
            ),
            # only count EventSessions for the current camp
            event_sessions_count=Count(
                "event_sessions",
                distinct=True,
                filter=Q(event_sessions__camp=self.camp),
            ),
            # only count EventSlots for the current camp
            event_slots_count=Count(
                "event_sessions__event_slots",
                distinct=True,
                filter=Q(event_sessions__camp=self.camp),
            ),
        )
        return qs


class EventTypeDetailView(CampViewMixin, ContentTeamPermissionMixin, DetailView):
    """ This view is used by the Content Team to see details for EventTypes """

    model = EventType
    template_name = "event_type_detail.html"
    context_object_name = "event_type"

    def get_context_data(self, *args, **kwargs):
        context = super().get_context_data(*args, **kwargs)
        context["event_sessions"] = self.camp.event_sessions.filter(
            event_type=self.get_object()
        ).prefetch_related("event_location", "event_slots")
        context["events"] = self.camp.events.filter(
            event_type=self.get_object()
        ).prefetch_related(
            "speakers", "event_slots__event_session__event_location", "event_type"
        )
        return context


################################
# MANAGE EVENTLOCATION VIEWS


class EventLocationListView(CampViewMixin, ContentTeamPermissionMixin, ListView):
    """ This view is used by the Content Team to list EventLocation objects. """

    model = EventLocation
    template_name = "event_location_list.html"
    context_object_name = "event_location_list"

    def get_queryset(self, *args, **kwargs):
        qs = super().get_queryset(*args, **kwargs)
        qs = qs.prefetch_related("event_sessions__event_slots", "conflicts")
        return qs


class EventLocationDetailView(CampViewMixin, ContentTeamPermissionMixin, DetailView):
    """ This view is used by the Content Team to see details for EventLocation objects """

    model = EventLocation
    template_name = "event_location_detail.html"
    context_object_name = "event_location"

    def get_queryset(self, *args, **kwargs):
        qs = super().get_queryset(*args, **kwargs)
        qs = qs.prefetch_related(
            "conflicts", "event_sessions__event_slots", "event_sessions__event_type"
        )
        return qs


class EventLocationCreateView(CampViewMixin, ContentTeamPermissionMixin, CreateView):
    """ This view is used by the Content Team to create EventLocation objects """

    model = EventLocation
    fields = ["name", "icon", "capacity", "conflicts"]
    template_name = "event_location_form.html"

    def get_form(self, *args, **kwargs):
        form = super().get_form(*args, **kwargs)
        form.fields["conflicts"].queryset = self.camp.event_locations.all()
        return form

    def form_valid(self, form):
        location = form.save(commit=False)
        location.camp = self.camp
        location.save()
        form.save_m2m()
        messages.success(
            self.request, f"EventLocation {location.name} has been created"
        )
        return redirect(
            reverse(
                "backoffice:event_location_detail",
                kwargs={"camp_slug": self.camp.slug, "slug": location.slug},
            )
        )


class EventLocationUpdateView(CampViewMixin, ContentTeamPermissionMixin, UpdateView):
    """ This view is used by the Content Team to update EventLocation objects """

    model = EventLocation
    fields = ["name", "icon", "capacity", "conflicts"]
    template_name = "event_location_form.html"

    def get_form(self, *args, **kwargs):
        form = super().get_form(*args, **kwargs)
        form.fields["conflicts"].queryset = self.camp.event_locations.exclude(
            pk=self.get_object().pk
        )
        return form

    def get_success_url(self):
        messages.success(
            self.request, f"EventLocation {self.get_object().name} has been updated"
        )
        return reverse(
            "backoffice:event_location_detail",
            kwargs={"camp_slug": self.camp.slug, "slug": self.get_object().slug},
        )


class EventLocationDeleteView(CampViewMixin, ContentTeamPermissionMixin, DeleteView):
    """ This view is used by the Content Team to delete EventLocation objects """

    model = EventLocation
    template_name = "event_location_delete.html"
    context_object_name = "event_location"

    def delete(self, *args, **kwargs):
        slotsdeleted, slotdetails = self.get_object().event_slots.all().delete()
        sessionsdeleted, sessiondetails = (
            self.get_object().event_sessions.all().delete()
        )

        return super().delete(*args, **kwargs)

    def get_success_url(self):
        messages.success(
            self.request, f"EventLocation '{self.get_object().name}' has been deleted."
        )
        return reverse(
            "backoffice:event_location_list", kwargs={"camp_slug": self.camp.slug}
        )


################################
# MANAGE EVENT VIEWS


class EventListView(CampViewMixin, ContentTeamPermissionMixin, ListView):
    """ This view is used by the Content Team to see Event objects. """

    model = Event
    template_name = "event_list_backoffice.html"

    def get_queryset(self, *args, **kwargs):
        qs = super().get_queryset(*args, **kwargs)
        qs = qs.prefetch_related(
            "speakers__events",
            "event_type",
            "event_slots__event_session__event_location",
            "tags",
        )
        return qs


class EventDetailView(CampViewMixin, ContentTeamPermissionMixin, DetailView):
    """ This view is used by the Content Team to see details for Event objects """

    model = Event
    template_name = "event_detail_backoffice.html"


class EventUpdateView(CampViewMixin, ContentTeamPermissionMixin, UpdateView):
    """ This view is used by the Content Team to update Event objects """

    model = Event
    fields = [
        "title",
        "abstract",
        "video_recording",
        "duration_minutes",
        "demand",
        "tags",
    ]
    template_name = "event_update.html"

    def get_success_url(self):
        messages.success(self.request, "Event has been updated")
        return reverse(
            "backoffice:event_detail",
            kwargs={"camp_slug": self.camp.slug, "slug": self.get_object().slug},
        )


class EventDeleteView(CampViewMixin, ContentTeamPermissionMixin, DeleteView):
    """ This view is used by the Content Team to delete Event objects """

    model = Event
    template_name = "event_delete.html"

    def delete(self, *args, **kwargs):
        self.get_object().urls.all().delete()
        return super().delete(*args, **kwargs)

    def get_success_url(self):
        messages.success(
            self.request, f"Event '{self.get_object().title}' has been deleted!",
        )
        return reverse("backoffice:event_list", kwargs={"camp_slug": self.camp.slug})


class EventScheduleView(CampViewMixin, ContentTeamPermissionMixin, FormView):
    """ This view is used by the Content Team to manually schedule Events.
    It shows a table with radioselect buttons for the available slots for the
    EventType of the Event """

    form_class = EventScheduleForm
    template_name = "event_schedule.html"

    def setup(self, *args, **kwargs):
        super().setup(*args, **kwargs)
        self.event = get_object_or_404(Event, slug=kwargs["slug"])

    def get_form(self, *args, **kwargs):
        form = super().get_form(*args, **kwargs)
        self.slots = []
        slotindex = 0
        # loop over sessions, get free slots
        for session in self.camp.event_sessions.filter(
            event_type=self.event.event_type
        ):
            for slot in session.get_available_slots():
                # loop over speakers to see if they are all available
                for speaker in self.event.speakers.all():
                    if not speaker.is_available(slot.when):
                        # this speaker is not available, skip this slot
                        break
                else:
                    # all speakers are available for this slot
                    self.slots.append({"index": slotindex, "slot": slot})
                    slotindex += 1
        # add the slot choicefield
        form.fields["slot"] = forms.ChoiceField(
            widget=forms.RadioSelect,
            choices=[(s["index"], s["index"]) for s in self.slots],
        )
        return form

    def get_context_data(self, *args, **kwargs):
        """
        Add event to context
        """
        context = super().get_context_data(*args, **kwargs)
        context["event"] = self.event
        context["event_slots"] = self.slots
        return context

    def form_valid(self, form):
        """
        Set needed values, save slot and return
        """
        slot = self.slots[int(form.cleaned_data["slot"])]["slot"]
        slot.event = self.event
        slot.autoscheduled = False
        slot.save()
        messages.success(
            self.request,
            f"{self.event.title} has been scheduled to begin at {slot.when.lower} at location {slot.event_location.name} successfully!",
        )
        return redirect(
            reverse(
                "backoffice:event_detail",
                kwargs={"camp_slug": self.camp.slug, "slug": self.event.slug},
            )
        )


################################
# MANAGE EVENTSESSION VIEWS


class EventSessionCreateTypeSelectView(
    CampViewMixin, ContentTeamPermissionMixin, ListView
):
    """
    This view is shown first when creating a new EventSession
    """

    model = EventType
    template_name = "event_session_create_type_select.html"
    context_object_name = "event_type_list"


class EventSessionCreateLocationSelectView(
    CampViewMixin, ContentTeamPermissionMixin, ListView
):
    """
    This view is shown second when creating a new EventSession
    """

    model = EventLocation
    template_name = "event_session_create_location_select.html"
    context_object_name = "event_location_list"

    def setup(self, *args, **kwargs):
        super().setup(*args, **kwargs)
        self.event_type = get_object_or_404(EventType, slug=kwargs["event_type_slug"])

    def get_context_data(self, *args, **kwargs):
        """
        Add event_type to context
        """
        context = super().get_context_data(*args, **kwargs)
        context["event_type"] = self.event_type
        return context


class EventSessionFormViewMixin:
    """
    A mixin with the stuff shared between EventSession{Create|Update}View
    """

    def get_form(self, *args, **kwargs):
        """
        The default range widgets are a bit shit because they eat the help_text and
        have no indication of which field is for what. So we add a nice placeholder.
        We also limit the event_location dropdown to only the current camps locations.
        """
        form = super().get_form(*args, **kwargs)
        form.fields["when"].widget.widgets[0].attrs = {
            "placeholder": f"Start Date and Time (YYYY-MM-DD HH:MM). Time zone is {settings.TIME_ZONE}.",
        }
        form.fields["when"].widget.widgets[1].attrs = {
            "placeholder": f"End Date and Time (YYYY-MM-DD HH:MM). Time zone is {settings.TIME_ZONE}.",
        }
        if hasattr(form.fields, "event_location"):
            form.fields["event_location"].queryset = EventLocation.objects.filter(
                camp=self.camp
            )
        return form

    def get_context_data(self, *args, **kwargs):
        """
        Add event_type and location and existing sessions to context
        """
        context = super().get_context_data(*args, **kwargs)
        if not hasattr(self, "event_type"):
            self.event_type = self.get_object().event_type
        context["event_type"] = self.event_type

        if not hasattr(self, "event_location"):
            self.event_location = self.get_object().event_location
        context["event_location"] = self.event_location

        context["sessions"] = self.event_type.event_sessions.filter(camp=self.camp)
        return context


class EventSessionCreateView(
    CampViewMixin, ContentTeamPermissionMixin, EventSessionFormViewMixin, CreateView
):
    """
    This view is used by the Content Team to create EventSession objects
    """

    model = EventSession
    fields = ["description", "when", "event_duration_minutes"]
    template_name = "event_session_form.html"

    def setup(self, *args, **kwargs):
        super().setup(*args, **kwargs)
        self.event_type = get_object_or_404(EventType, slug=kwargs["event_type_slug"])
        self.event_location = get_object_or_404(
            EventLocation, camp=self.camp, slug=kwargs["event_location_slug"]
        )

    def form_valid(self, form):
        """
        Set camp and event_type, check for overlaps and save
        """
        session = form.save(commit=False)
        session.event_type = self.event_type
        session.event_location = self.event_location
        session.camp = self.camp
        session.save()
        messages.success(self.request, f"{session} has been created successfully!")
        return redirect(
            reverse(
                "backoffice:event_session_list", kwargs={"camp_slug": self.camp.slug}
            )
        )


class EventSessionListView(CampViewMixin, ContentTeamPermissionMixin, ListView):
    """
    This view is used by the Content Team to see EventSession objects.
    """

    model = EventSession
    template_name = "event_session_list.html"
    context_object_name = "event_session_list"

    def get_queryset(self, *args, **kwargs):
        qs = super().get_queryset(*args, **kwargs)
        qs = qs.prefetch_related("event_type", "event_location", "event_slots")
        return qs


class EventSessionDetailView(CampViewMixin, ContentTeamPermissionMixin, DetailView):
    """
    This view is used by the Content Team to see details for EventSession objects
    """

    model = EventSession
    template_name = "event_session_detail.html"
    context_object_name = "session"


class EventSessionUpdateView(
    CampViewMixin, ContentTeamPermissionMixin, EventSessionFormViewMixin, UpdateView
):
    """
    This view is used by the Content Team to update EventSession objects
    """

    model = EventSession
    fields = ["when", "description", "event_duration_minutes"]
    template_name = "event_session_form.html"

    def form_valid(self, form):
        """
        Just save, we have a post_save signal which takes care of fixing EventSlots
        """
        session = form.save()
        messages.success(self.request, f"{session} has been updated successfully!")
        return redirect(
            reverse(
                "backoffice:event_session_list", kwargs={"camp_slug": self.camp.slug}
            )
        )


class EventSessionDeleteView(CampViewMixin, ContentTeamPermissionMixin, DeleteView):
    """
    This view is used by the Content Team to delete EventSession objects
    """

    model = EventSession
    template_name = "event_session_delete.html"
    context_object_name = "session"

    def get(self, *args, **kwargs):
        """ Show a warning if we have something scheduled in this EventSession """
        if self.get_object().event_slots.filter(event__isnull=False).exists():
            messages.warning(
                self.request,
                "NOTE: One or more EventSlots in this EventSession has an Event scheduled. Make sure you are deleting the correct session!",
            )
        return super().get(*args, **kwargs)

    def delete(self, *args, **kwargs):
        session = self.get_object()
        session.event_slots.all().delete()
        return super().delete(*args, **kwargs)

    def get_success_url(self):
        messages.success(
            self.request,
            "EventSession and related EventSlots was deleted successfully!",
        )
        return reverse(
            "backoffice:event_session_list", kwargs={"camp_slug": self.camp.slug}
        )


################################
# MANAGE EVENTSLOT VIEWS


class EventSlotListView(CampViewMixin, ContentTeamPermissionMixin, ListView):
    """ This view is used by the Content Team to see EventSlot objects. """

    model = EventSlot
    template_name = "event_slot_list.html"
    context_object_name = "event_slot_list"

    def get_queryset(self, *args, **kwargs):
        qs = super().get_queryset(*args, **kwargs)
        qs = qs.prefetch_related(
            "event__speakers",
            "event_session__event_location",
            "event_session__event_type",
        )
        return qs


class EventSlotDetailView(CampViewMixin, ContentTeamPermissionMixin, DetailView):
    """ This view is used by the Content Team to see details for EventSlot objects """

    model = EventSlot
    template_name = "event_slot_detail.html"
    context_object_name = "event_slot"


class EventSlotUnscheduleView(CampViewMixin, ContentTeamPermissionMixin, UpdateView):
    """ This view is used by the Content Team to remove an Event from the schedule/EventSlot """

    model = EventSlot
    template_name = "event_slot_unschedule.html"
    fields = []
    context_object_name = "event_slot"

    def form_valid(self, form):
        event_slot = self.get_object()
        event = event_slot.event
        event_slot.unschedule()
        messages.success(
            self.request,
            f"The Event '{event.title}' has been removed from the slot {event_slot}",
        )
        return redirect(
            reverse(
                "backoffice:event_detail",
                kwargs={"camp_slug": self.camp.slug, "slug": event.slug},
            )
        )


################################
# AUTOSCHEDULER VIEWS


class AutoScheduleManageView(CampViewMixin, ContentTeamPermissionMixin, TemplateView):
    """ Just an index type view with links to the various actions """

    template_name = "autoschedule_index.html"


class AutoScheduleCrashCourseView(
    CampViewMixin, ContentTeamPermissionMixin, TemplateView
):
    """ A short crash course on the autoscheduler """

    template_name = "autoschedule_crash_course.html"


class AutoScheduleValidateView(CampViewMixin, ContentTeamPermissionMixin, FormView):
    """ This view is used to validate schedules. It uses the AutoScheduler and can
    either validate the currently applied schedule or a new similar schedule, or a
    brand new schedule """

    template_name = "autoschedule_validate.html"
    form_class = AutoScheduleValidateForm

    def form_valid(self, form):
        # initialise AutoScheduler
        scheduler = AutoScheduler(camp=self.camp)

        # get autoschedule
        if form.cleaned_data["schedule"] == "current":
            autoschedule = scheduler.build_current_autoschedule()
            message = f"The currently scheduled Events form a valid schedule! AutoScheduler has {len(scheduler.autoslots)} Slots based on {scheduler.event_sessions.count()} EventSessions for {scheduler.event_types.count()} EventTypes. {scheduler.events.count()} Events in the schedule."
        elif form.cleaned_data["schedule"] == "similar":
            original_autoschedule = scheduler.build_current_autoschedule()
            autoschedule, diff = scheduler.calculate_similar_autoschedule(
                original_autoschedule
            )
            message = f"The new similar schedule is valid! AutoScheduler has {len(scheduler.autoslots)} Slots based on {scheduler.event_sessions.count()} EventSessions for {scheduler.event_types.count()} EventTypes. Differences to the current schedule: {len(diff['event_diffs'])} Event diffs and {len(diff['slot_diffs'])} Slot diffs."
        elif form.cleaned_data["schedule"] == "new":
            autoschedule = scheduler.calculate_autoschedule()
            message = f"The new schedule is valid! AutoScheduler has {len(scheduler.autoslots)} Slots based on {scheduler.event_sessions.count()} EventSessions for {scheduler.event_types.count()} EventTypes. {scheduler.events.count()} Events in the schedule."

        # check validity
        valid, violations = scheduler.is_valid(autoschedule, return_violations=True)
        if valid:
            messages.success(self.request, message)
        else:
            messages.error(self.request, "Schedule is NOT valid!")
            message = "Schedule violations:<br>"
            for v in violations:
                message += v + "<br>"
            messages.error(self.request, mark_safe(message))
        return redirect(
            reverse(
                "backoffice:autoschedule_validate", kwargs={"camp_slug": self.camp.slug}
            )
        )


class AutoScheduleDiffView(CampViewMixin, ContentTeamPermissionMixin, TemplateView):
    template_name = "autoschedule_diff.html"

    def get_context_data(self, **kwargs):
        context = super().get_context_data(**kwargs)
        scheduler = AutoScheduler(camp=self.camp)
        autoschedule, diff = scheduler.calculate_similar_autoschedule()
        context["diff"] = diff
        context["scheduler"] = scheduler
        return context


class AutoScheduleApplyView(CampViewMixin, ContentTeamPermissionMixin, FormView):
    """ This view is used by the Content Team to apply a new schedules by unscheduling
    all autoscheduled Events, and scheduling all Event/Slot combinations in the schedule.

    TODO: see comment in program.autoscheduler.AutoScheduler.apply() method.
    """

    template_name = "autoschedule_apply.html"
    form_class = AutoScheduleApplyForm

    def form_valid(self, form):
        # initialise AutoScheduler
        scheduler = AutoScheduler(camp=self.camp)

        # get autoschedule
        if form.cleaned_data["schedule"] == "similar":
            autoschedule, diff = scheduler.calculate_similar_autoschedule()
        elif form.cleaned_data["schedule"] == "new":
            autoschedule = scheduler.calculate_autoschedule()

        # check validity
        valid, violations = scheduler.is_valid(autoschedule, return_violations=True)
        if valid:
            # schedule is valid, apply it
            deleted, created = scheduler.apply(autoschedule)
            messages.success(
                self.request,
                f"Schedule has been applied! {deleted} Events removed from schedule, {created} new Events scheduled. Differences to the previous schedule: {len(diff['event_diffs'])} Event diffs and {len(diff['slot_diffs'])} Slot diffs.",
            )
        else:
            messages.error(self.request, "Schedule is NOT valid, cannot apply!")
        return redirect(
            reverse(
                "backoffice:autoschedule_apply", kwargs={"camp_slug": self.camp.slug}
            )
        )


class AutoScheduleDebugEventSlotUnavailabilityView(
    CampViewMixin, ContentTeamPermissionMixin, TemplateView
):
    template_name = "autoschedule_debug_slots.html"

    def get_context_data(self, **kwargs):
        scheduler = AutoScheduler(camp=self.camp)
        context = {
            "scheduler": scheduler,
        }
        return context


class AutoScheduleDebugEventConflictsView(
    CampViewMixin, ContentTeamPermissionMixin, TemplateView
):
    template_name = "autoschedule_debug_events.html"

    def get_context_data(self, **kwargs):
        scheduler = AutoScheduler(camp=self.camp)
        context = {
            "scheduler": scheduler,
        }
        return context


################################
# MERCHANDISE VIEWS


class AddRecordingView(CampViewMixin, ContentTeamPermissionMixin, FormView):
    """
    This view shows a list of events that is set to be recorded, but without a recording URL attached.
    """

    model = Event
    template_name = "add_recording.html"

    def setup(self, *args, **kwargs):
        super().setup(*args, **kwargs)
        self.queryset = Event.objects.filter(
            track__camp=self.camp, video_recording=True
        ).exclude(
            urls__urltype__name="Recording"
        )

        self.form_class = modelformset_factory(
            Event,
            form=AddRecordingForm,
            min_num=self.queryset.count(),
            validate_min=True,
            max_num=self.queryset.count(),
            validate_max=True,
            extra=0,
        )

    def get_context_data(self, *args, **kwargs):
        """
        Include the queryset used for the modelformset_factory so we have
        some idea which object is which in the template
        Why the hell do the forms in the formset not include the object?
        """
        context = super().get_context_data(*args, **kwargs)
        context["event_list"] = self.queryset
        context["formset"] = self.form_class(queryset=self.queryset)
        return context

    def form_valid(self, form):
        form.save()

        for event_data in form.cleaned_data:
            if event_data['recording_url']:
                url = event_data['recording_url']
                if not event_data['id'].urls.filter(url=url).exists():
                    recording_url = Url()
                    recording_url.event = event_data['id']
                    recording_url.url = url
                    recording_url.urltype = UrlType.objects.get(name="Recording")
                    recording_url.save()

        if form.changed_objects:
            messages.success(
                self.request, f"Updated {len(form.changed_objects)} Event"
            )
        return redirect(self.get_success_url())

    def get_success_url(self, *args, **kwargs):
        return reverse(
            "backoffice:add_eventrecording", kwargs={"camp_slug": self.camp.slug}
        )


class MerchandiseOrdersView(CampViewMixin, OrgaTeamPermissionMixin, ListView):
    template_name = "orders_merchandise.html"

    def get_queryset(self, **kwargs):
        camp_prefix = "BornHack {}".format(timezone.now().year)

        return (
            OrderProductRelation.objects.filter(
                ticket_generated=False,
                order__paid=True,
                order__refunded=False,
                order__cancelled=False,
                product__category__name="Merchandise",
            )
            .filter(product__name__startswith=camp_prefix)
            .order_by("order")
        )


class MerchandiseToOrderView(CampViewMixin, OrgaTeamPermissionMixin, TemplateView):
    template_name = "merchandise_to_order.html"

    def get_context_data(self, **kwargs):
        camp_prefix = "BornHack {}".format(timezone.now().year)

        order_relations = OrderProductRelation.objects.filter(
            ticket_generated=False,
            order__paid=True,
            order__refunded=False,
            order__cancelled=False,
            product__category__name="Merchandise",
        ).filter(product__name__startswith=camp_prefix)

        merchandise_orders = {}
        for relation in order_relations:
            try:
                quantity = merchandise_orders[relation.product.name] + relation.quantity
                merchandise_orders[relation.product.name] = quantity
            except KeyError:
                merchandise_orders[relation.product.name] = relation.quantity

        context = super().get_context_data(**kwargs)
        context["merchandise"] = merchandise_orders
        return context


################################
# VILLAGE VIEWS


class VillageOrdersView(CampViewMixin, OrgaTeamPermissionMixin, ListView):
    template_name = "orders_village.html"

    def get_queryset(self, **kwargs):
        camp_prefix = "BornHack {}".format(timezone.now().year)

        return (
            OrderProductRelation.objects.filter(
                ticket_generated=False,
                order__paid=True,
                order__refunded=False,
                order__cancelled=False,
                product__category__name="Villages",
            )
            .filter(product__name__startswith=camp_prefix)
            .order_by("order")
        )


class VillageToOrderView(CampViewMixin, OrgaTeamPermissionMixin, TemplateView):
    template_name = "village_to_order.html"

    def get_context_data(self, **kwargs):
        camp_prefix = "BornHack {}".format(timezone.now().year)

        order_relations = OrderProductRelation.objects.filter(
            ticket_generated=False,
            order__paid=True,
            order__refunded=False,
            order__cancelled=False,
            product__category__name="Villages",
        ).filter(product__name__startswith=camp_prefix)

        village_orders = {}
        for relation in order_relations:
            try:
                quantity = village_orders[relation.product.name] + relation.quantity
                village_orders[relation.product.name] = quantity
            except KeyError:
                village_orders[relation.product.name] = relation.quantity

        context = super().get_context_data(**kwargs)
        context["village"] = village_orders
        return context


################################
# CHAINS & CREDEBTORS


class ChainListView(CampViewMixin, EconomyTeamPermissionMixin, ListView):
    model = Chain
    template_name = "chain_list_backoffice.html"


class ChainDetailView(CampViewMixin, EconomyTeamPermissionMixin, DetailView):
    model = Chain
    template_name = "chain_detail_backoffice.html"
    slug_url_kwarg = "chain_slug"


class CredebtorDetailView(CampViewMixin, EconomyTeamPermissionMixin, DetailView):
    model = Credebtor
    template_name = "credebtor_detail_backoffice.html"
    slug_url_kwarg = "credebtor_slug"


################################
# EXPENSES


class ExpenseListView(CampViewMixin, EconomyTeamPermissionMixin, ListView):
    model = Expense
    template_name = "expense_list_backoffice.html"

    def get_queryset(self, **kwargs):
        """
        Exclude unapproved expenses, they are shown seperately
        """
        queryset = super().get_queryset(**kwargs)
        return queryset.exclude(approved__isnull=True)

    def get_context_data(self, **kwargs):
        """
        Include unapproved expenses seperately
        """
        context = super().get_context_data(**kwargs)
        context["unapproved_expenses"] = Expense.objects.filter(
            camp=self.camp, approved__isnull=True
        )
        return context


class ExpenseDetailView(CampViewMixin, EconomyTeamPermissionMixin, UpdateView):
    model = Expense
    template_name = "expense_detail_backoffice.html"
    fields = ["notes"]

    def form_valid(self, form):
        """
        We have two submit buttons in this form, Approve and Reject
        """
        expense = form.save()
        if "approve" in form.data:
            # approve button was pressed
            expense.approve(self.request)
        elif "reject" in form.data:
            # reject button was pressed
            expense.reject(self.request)
        else:
            messages.error(self.request, "Unknown submit action")
        return redirect(
            reverse("backoffice:expense_list", kwargs={"camp_slug": self.camp.slug})
        )


######################################
# REIMBURSEMENTS


class ReimbursementListView(CampViewMixin, EconomyTeamPermissionMixin, ListView):
    model = Reimbursement
    template_name = "reimbursement_list_backoffice.html"


class ReimbursementDetailView(CampViewMixin, EconomyTeamPermissionMixin, DetailView):
    model = Reimbursement
    template_name = "reimbursement_detail_backoffice.html"


class ReimbursementCreateUserSelectView(
    CampViewMixin, EconomyTeamPermissionMixin, ListView
):
    template_name = "reimbursement_create_userselect.html"

    def get_queryset(self):
        queryset = User.objects.filter(
            id__in=Expense.objects.filter(
                camp=self.camp,
                reimbursement__isnull=True,
                paid_by_bornhack=False,
                approved=True,
            )
            .values_list("user", flat=True)
            .distinct()
        )
        return queryset


class ReimbursementCreateView(CampViewMixin, EconomyTeamPermissionMixin, CreateView):
    model = Reimbursement
    template_name = "reimbursement_create.html"
    fields = ["notes", "paid"]

    def dispatch(self, request, *args, **kwargs):
        """ Get the user from kwargs """
        self.reimbursement_user = get_object_or_404(User, pk=kwargs["user_id"])

        # get response now so we have self.camp available below
        response = super().dispatch(request, *args, **kwargs)

        # return the response
        return response

    def get(self, request, *args, **kwargs):
        # does this user have any approved and un-reimbursed expenses?
        if not self.reimbursement_user.expenses.filter(
            reimbursement__isnull=True, approved=True, paid_by_bornhack=False
        ):
            messages.error(
                request, "This user has no approved and unreimbursed expenses!"
            )
            return redirect(
                reverse("backoffice:index", kwargs={"camp_slug": self.camp.slug})
            )
        return super().get(request, *args, **kwargs)

    def get_context_data(self, **kwargs):
        context = super().get_context_data(**kwargs)
        context["expenses"] = Expense.objects.filter(
            user=self.reimbursement_user,
            approved=True,
            reimbursement__isnull=True,
            paid_by_bornhack=False,
        )
        context["total_amount"] = context["expenses"].aggregate(Sum("amount"))
        context["reimbursement_user"] = self.reimbursement_user
        return context

    def form_valid(self, form):
        """
        Set user and camp for the Reimbursement before saving
        """
        # get the expenses for this user
        expenses = Expense.objects.filter(
            user=self.reimbursement_user,
            approved=True,
            reimbursement__isnull=True,
            paid_by_bornhack=False,
        )
        if not expenses:
            messages.error(self.request, "No expenses found")
            return redirect(
                reverse(
                    "backoffice:reimbursement_list",
                    kwargs={"camp_slug": self.camp.slug},
                )
            )

        # get the Economy team for this camp
        try:
            economyteam = Team.objects.get(
                camp=self.camp, name=settings.ECONOMYTEAM_NAME
            )
        except Team.DoesNotExist:
            messages.error(self.request, "No economy team found")
            return redirect(
                reverse(
                    "backoffice:reimbursement_list",
                    kwargs={"camp_slug": self.camp.slug},
                )
            )

        # create reimbursement in database
        reimbursement = form.save(commit=False)
        reimbursement.reimbursement_user = self.reimbursement_user
        reimbursement.user = self.request.user
        reimbursement.camp = self.camp
        reimbursement.save()

        # add all expenses to reimbursement
        for expense in expenses:
            expense.reimbursement = reimbursement
            expense.save()

        # create expense for this reimbursement
        expense = Expense()
        expense.camp = self.camp
        expense.user = self.request.user
        expense.amount = reimbursement.amount
        expense.description = "Payment of reimbursement %s to %s" % (
            reimbursement.pk,
            reimbursement.reimbursement_user,
        )
        expense.paid_by_bornhack = True
        expense.responsible_team = economyteam
        expense.approved = True
        expense.reimbursement = reimbursement
        expense.invoice_date = timezone.now()
        expense.creditor = Credebtor.objects.get(name="Reimbursement")
        expense.invoice.save(
            "na.jpg",
            File(
                open(
                    os.path.join(settings.DJANGO_BASE_PATH, "static_src/img/na.jpg"),
                    "rb",
                )
            ),
        )
        expense.save()

        messages.success(
            self.request,
            "Reimbursement %s has been created with invoice_date %s"
            % (reimbursement.pk, timezone.now()),
        )
        return redirect(
            reverse(
                "backoffice:reimbursement_detail",
                kwargs={"camp_slug": self.camp.slug, "pk": reimbursement.pk},
            )
        )


class ReimbursementUpdateView(CampViewMixin, EconomyTeamPermissionMixin, UpdateView):
    model = Reimbursement
    template_name = "reimbursement_form.html"
    fields = ["notes", "paid"]

    def get_success_url(self):
        return reverse(
            "backoffice:reimbursement_detail",
            kwargs={"camp_slug": self.camp.slug, "pk": self.get_object().pk},
        )


class ReimbursementDeleteView(CampViewMixin, EconomyTeamPermissionMixin, DeleteView):
    model = Reimbursement
    template_name = "reimbursement_delete.html"
    fields = ["notes", "paid"]

    def dispatch(self, request, *args, **kwargs):
        response = super().dispatch(request, *args, **kwargs)
        if self.get_object().paid:
            messages.error(
                request,
                "This reimbursement has already been paid so it cannot be deleted",
            )
            return redirect(
                reverse(
                    "backoffice:reimbursement_list",
                    kwargs={"camp_slug": self.camp.slug},
                )
            )
        return response


################################
# REVENUES


class RevenueListView(CampViewMixin, EconomyTeamPermissionMixin, ListView):
    model = Revenue
    template_name = "revenue_list_backoffice.html"

    def get_queryset(self, **kwargs):
        """
        Exclude unapproved revenues, they are shown seperately
        """
        queryset = super().get_queryset(**kwargs)
        return queryset.exclude(approved__isnull=True)

    def get_context_data(self, **kwargs):
        """
        Include unapproved revenues seperately
        """
        context = super().get_context_data(**kwargs)
        context["unapproved_revenues"] = Revenue.objects.filter(
            camp=self.camp, approved__isnull=True
        )
        return context


class RevenueDetailView(CampViewMixin, EconomyTeamPermissionMixin, UpdateView):
    model = Revenue
    template_name = "revenue_detail_backoffice.html"
    fields = ["notes"]

    def form_valid(self, form):
        """
        We have two submit buttons in this form, Approve and Reject
        """
        revenue = form.save()
        if "approve" in form.data:
            # approve button was pressed
            revenue.approve(self.request)
        elif "reject" in form.data:
            # reject button was pressed
            revenue.reject(self.request)
        else:
            messages.error(self.request, "Unknown submit action")
        return redirect(
            reverse("backoffice:revenue_list", kwargs={"camp_slug": self.camp.slug})
        )


def _ticket_getter_by_token(token):
    for ticket_class in [ShopTicket, SponsorTicket, DiscountTicket]:
        try:
            return ticket_class.objects.get(token=token), False
        except ticket_class.DoesNotExist:
            try:
                return ticket_class.objects.get(badge_token=token), True
            except ticket_class.DoesNotExist:
                pass


def _ticket_getter_by_pk(pk):
    for ticket_class in [ShopTicket, SponsorTicket, DiscountTicket]:
        try:
            return ticket_class.objects.get(pk=pk)
        except ticket_class.DoesNotExist:
            pass


class ScanTicketsView(
    LoginRequiredMixin, InfoTeamPermissionMixin, CampViewMixin, TemplateView
):
    template_name = "info_desk/scan.html"

    ticket = None
    order = None
    order_search = False

    def get_context_data(self, **kwargs):
        context = super().get_context_data(**kwargs)

        if self.ticket:
            context["ticket"] = self.ticket

        elif "ticket_token" in self.request.POST:

            # Slice to get rid of the first character which is a '#'
            ticket_token = self.request.POST.get("ticket_token")[1:]

            ticket, is_badge = _ticket_getter_by_token(ticket_token)

            if ticket:
                context["ticket"] = ticket
                context["is_badge"] = is_badge
            else:
                messages.warning(self.request, "Ticket not found!")

        elif self.order_search:
            context["order"] = self.order

        return context

    def post(self, request, **kwargs):
        if "check_in_ticket_id" in request.POST:
            self.ticket = self.check_in_ticket(request)
        elif "badge_ticket_id" in request.POST:
            self.ticket = self.hand_out_badge(request)
        elif "find_order_id" in request.POST:
            self.order_search = True
            try:
                order_id = self.request.POST.get("find_order_id")
                self.order = Order.objects.get(id=order_id)
            except Order.DoesNotExist:
                pass
        elif "mark_as_paid" in request.POST:
            self.mark_order_as_paid(request)

        return super().get(request, **kwargs)

    def check_in_ticket(self, request):
        check_in_ticket_id = request.POST.get("check_in_ticket_id")
        ticket_to_check_in = _ticket_getter_by_pk(check_in_ticket_id)
        ticket_to_check_in.used = True
        ticket_to_check_in.save()
        messages.info(request, "Ticket checked-in!")
        return ticket_to_check_in

    def hand_out_badge(self, request):
        badge_ticket_id = request.POST.get("badge_ticket_id")
        ticket_to_handout_badge_for = _ticket_getter_by_pk(badge_ticket_id)
        ticket_to_handout_badge_for.badge_handed_out = True
        ticket_to_handout_badge_for.save()
        messages.info(request, "Badge marked as handed out!")
        return ticket_to_handout_badge_for

    def mark_order_as_paid(self, request):
        order = Order.objects.get(id=request.POST.get("mark_as_paid"))
        order.mark_as_paid()
        messages.success(request, "Order #{} has been marked as paid!".format(order.id))


class ShopTicketOverview(LoginRequiredMixin, CampViewMixin, ListView):
    model = ShopTicket
    template_name = "shop_ticket_overview.html"
    context_object_name = "shop_tickets"

    def get_context_data(self, *, object_list=None, **kwargs):
        kwargs["ticket_types"] = TicketType.objects.filter(camp=self.camp)
        return super().get_context_data(object_list=object_list, **kwargs)


class BackofficeProxyView(CampViewMixin, RaisePermissionRequiredMixin, TemplateView):
    """
    Show proxied stuff, only for simple HTML pages with no external content
    Define URLs in settings.BACKOFFICE_PROXY_URLS as a dict of slug: (description, url) pairs
    """

    permission_required = "camps.backoffice_permission"
    template_name = "backoffice_proxy.html"

    def dispatch(self, request, *args, **kwargs):
        """ Perform the request and return the response if we have a slug """
        # list available stuff if we have no slug
        if "proxy_slug" not in kwargs:
            return super().dispatch(request, *args, **kwargs)

        # is the slug valid?
        if kwargs["proxy_slug"] not in settings.BACKOFFICE_PROXY_URLS.keys():
            raise Http404

        # perform the request
        description, url = settings.BACKOFFICE_PROXY_URLS[kwargs["proxy_slug"]]
        r = requests.get(url)

        # return the response, keeping the status code but no headers
        return HttpResponse(r.content, status=r.status_code)

    def get_context_data(self, *args, **kwargs):
        context = super().get_context_data(*args, **kwargs)
        context["urls"] = settings.BACKOFFICE_PROXY_URLS
        return context<|MERGE_RESOLUTION|>--- conflicted
+++ resolved
@@ -23,9 +23,6 @@
 from economy.models import Chain, Credebtor, Expense, Reimbursement, Revenue
 from facilities.models import FacilityFeedback
 from profiles.models import Profile
-<<<<<<< HEAD
-from program.models import Url, UrlType, Event, EventFeedback, EventProposal, SpeakerProposal
-=======
 from program.autoscheduler import AutoScheduler
 from program.mixins import AvailabilityMatrixViewMixin
 from program.models import (
@@ -38,24 +35,21 @@
     EventType,
     Speaker,
     SpeakerProposal,
+    Url,
+    UrlType,
 )
 from program.utils import save_speaker_availability
->>>>>>> b02ba878
 from shop.models import Order, OrderProductRelation
 from teams.models import Team
 from tickets.models import DiscountTicket, ShopTicket, SponsorTicket, TicketType
 
-<<<<<<< HEAD
-from .forms import AddRecordingForm
-
-=======
 from .forms import (
+    AddRecordingForm,
     AutoScheduleApplyForm,
     AutoScheduleValidateForm,
     EventScheduleForm,
     SpeakerForm,
 )
->>>>>>> b02ba878
 from .mixins import (
     ContentTeamPermissionMixin,
     EconomyTeamPermissionMixin,
@@ -233,6 +227,64 @@
     def get_success_url(self, *args, **kwargs):
         return reverse(
             "backoffice:approve_event_feedback", kwargs={"camp_slug": self.camp.slug}
+        )
+
+
+class AddRecordingView(CampViewMixin, ContentTeamPermissionMixin, FormView):
+    """
+    This view shows a list of events that is set to be recorded, but without a recording URL attached.
+    """
+
+    model = Event
+    template_name = "add_recording.html"
+
+    def setup(self, *args, **kwargs):
+        super().setup(*args, **kwargs)
+        self.queryset = Event.objects.filter(
+            track__camp=self.camp, video_recording=True
+        ).exclude(urls__urltype__name="Recording")
+
+        self.form_class = modelformset_factory(
+            Event,
+            form=AddRecordingForm,
+            min_num=self.queryset.count(),
+            validate_min=True,
+            max_num=self.queryset.count(),
+            validate_max=True,
+            extra=0,
+        )
+
+    def get_context_data(self, *args, **kwargs):
+        """
+        Include the queryset used for the modelformset_factory so we have
+        some idea which object is which in the template
+        Why the hell do the forms in the formset not include the object?
+        """
+        context = super().get_context_data(*args, **kwargs)
+        context["event_list"] = self.queryset
+        context["formset"] = self.form_class(queryset=self.queryset)
+        return context
+
+    def form_valid(self, form):
+        form.save()
+
+        for event_data in form.cleaned_data:
+            if event_data["recording_url"]:
+                url = event_data["recording_url"]
+                if not event_data["id"].urls.filter(url=url).exists():
+                    recording_url = Url()
+                    recording_url.event = event_data["id"]
+                    recording_url.url = url
+                    recording_url.urltype = UrlType.objects.get(name="Recording")
+                    recording_url.save()
+
+        if form.changed_objects:
+            messages.success(self.request, f"Updated {len(form.changed_objects)} Event")
+        return redirect(self.get_success_url())
+
+    def get_success_url(self, *args, **kwargs):
+        return reverse(
+            "backoffice:add_eventrecording", kwargs={"camp_slug": self.camp.slug}
         )
 
 
@@ -1131,68 +1183,6 @@
 # MERCHANDISE VIEWS
 
 
-class AddRecordingView(CampViewMixin, ContentTeamPermissionMixin, FormView):
-    """
-    This view shows a list of events that is set to be recorded, but without a recording URL attached.
-    """
-
-    model = Event
-    template_name = "add_recording.html"
-
-    def setup(self, *args, **kwargs):
-        super().setup(*args, **kwargs)
-        self.queryset = Event.objects.filter(
-            track__camp=self.camp, video_recording=True
-        ).exclude(
-            urls__urltype__name="Recording"
-        )
-
-        self.form_class = modelformset_factory(
-            Event,
-            form=AddRecordingForm,
-            min_num=self.queryset.count(),
-            validate_min=True,
-            max_num=self.queryset.count(),
-            validate_max=True,
-            extra=0,
-        )
-
-    def get_context_data(self, *args, **kwargs):
-        """
-        Include the queryset used for the modelformset_factory so we have
-        some idea which object is which in the template
-        Why the hell do the forms in the formset not include the object?
-        """
-        context = super().get_context_data(*args, **kwargs)
-        context["event_list"] = self.queryset
-        context["formset"] = self.form_class(queryset=self.queryset)
-        return context
-
-    def form_valid(self, form):
-        form.save()
-
-        for event_data in form.cleaned_data:
-            if event_data['recording_url']:
-                url = event_data['recording_url']
-                if not event_data['id'].urls.filter(url=url).exists():
-                    recording_url = Url()
-                    recording_url.event = event_data['id']
-                    recording_url.url = url
-                    recording_url.urltype = UrlType.objects.get(name="Recording")
-                    recording_url.save()
-
-        if form.changed_objects:
-            messages.success(
-                self.request, f"Updated {len(form.changed_objects)} Event"
-            )
-        return redirect(self.get_success_url())
-
-    def get_success_url(self, *args, **kwargs):
-        return reverse(
-            "backoffice:add_eventrecording", kwargs={"camp_slug": self.camp.slug}
-        )
-
-
 class MerchandiseOrdersView(CampViewMixin, OrgaTeamPermissionMixin, ListView):
     template_name = "orders_merchandise.html"
 
