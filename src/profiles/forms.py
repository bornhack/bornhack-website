--- conflicted
+++ resolved
@@ -5,13 +5,9 @@
 def get_scopes() -> list[str]:
     validator = BornhackOAuth2Validator()
     return (
-<<<<<<< HEAD
-        (claim, claim) for claim in sorted(set(validator.oidc_claim_scope.values()))
-=======
         (scope, scope)
         for scope in sorted(set(validator.oidc_claim_scope.values()))
         if scope != "openid"
->>>>>>> 573bc515
     )
 
 
