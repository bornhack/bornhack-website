import os

# monkeypatch postgres Range object to support lookups
from utils import range_fields  # noqa: F401

from .environment_settings import *  # noqa: F403


def local_dir(entry):
    return os.path.join(os.path.dirname(os.path.dirname(__file__)), entry)


DJANGO_BASE_PATH = os.path.dirname(os.path.dirname(__file__))

WSGI_APPLICATION = "bornhack.wsgi.application"
ASGI_APPLICATION = "bornhack.routing.application"
ROOT_URLCONF = "bornhack.urls"

ACCOUNT_ADAPTER = "allauth_2fa.adapter.OTPAdapter"

SITE_ID = 1

ADMINS = (("bornhack sysadm", "sysadm@bornhack.org"),)

INSTALLED_APPS = [
    "django.contrib.admin",
    "django.contrib.auth",
    "django.contrib.contenttypes",
    "django.contrib.sessions",
    "django.contrib.messages",
    "django.contrib.staticfiles",
    "django.contrib.sites",
    "django.contrib.gis",
    "graphene_django",
    "channels",
    "corsheaders",
    "profiles",
    "camps",
    "shop",
    "news",
    "utils",
    "villages",
    "program",
    "info",
    "sponsors",
    "ircbot",
    "teams",
    "people",
    "tickets",
    "bar",
    "backoffice",
    "events",
    "rideshare",
    "tokens",
    "feedback",
    "economy",
    "wishlist",
    "facilities",
    "phonebook",
<<<<<<< HEAD
    "autoscheduler",
=======
    "maps",
>>>>>>> e4b544bf
    "allauth",
    "allauth.account",
    "allauth_2fa",
    "django_otp",
    "django_otp.plugins.otp_totp",
    "django_otp.plugins.otp_static",
    "bootstrap3",
    "django_extensions",
    "reversion",
    "leaflet",
    "oauth2_provider",
]

# MEDIA_URL = '/media/'
STATIC_URL = "/static/"
STATIC_ROOT = local_dir("static")
STATICFILES_DIRS = [local_dir("static_src")]
LANGUAGE_CODE = "en-us"
# USE_I18N = True
# USE_L10N = True
USE_TZ = True
SHORT_DATE_FORMAT = "Ymd"
DATE_FORMAT = "l, M jS, Y"
DATETIME_FORMAT = "l, M jS, Y, H:i (e)"
TIME_FORMAT = "H:i"

TEMPLATES = [
    {
        "BACKEND": "django.template.backends.django.DjangoTemplates",
        "DIRS": [local_dir("templates")],
        "APP_DIRS": True,
        "OPTIONS": {
            "context_processors": [
                "django.template.context_processors.debug",
                "django.template.context_processors.request",
                "django.template.context_processors.media",
                "django.contrib.auth.context_processors.auth",
                "django.contrib.messages.context_processors.messages",
                "shop.context_processors.current_order",
                "camps.context_processors.camp",
            ]
        },
    }
]

AUTHENTICATION_BACKENDS = (
    "oauth2_provider.backends.OAuth2Backend",
    "django.contrib.auth.backends.ModelBackend",  # Handles login to admin with username
    "allauth.account.auth_backends.AuthenticationBackend",  # Handles regular logins
)

ACCOUNT_AUTHENTICATION_METHOD = "email"
ACCOUNT_EMAIL_REQUIRED = True
ACCOUNT_EMAIL_VERIFICATION = True
ACCOUNT_EMAIL_SUBJECT_PREFIX = "[bornhack] "
ACCOUNT_USERNAME_REQUIRED = False
LOGIN_REDIRECT_URL = "/"
LOGIN_URL = "/login/"

ACCOUNT_DEFAULT_HTTP_PROTOCOL = "https"

BOOTSTRAP3 = {
    "jquery_url": "/static/js/jquery.min.js",
    "javascript_url": "/static/js/bootstrap.min.js",
}
MIDDLEWARE = [
    "corsheaders.middleware.CorsMiddleware",
    "django.middleware.security.SecurityMiddleware",
    "django.contrib.sessions.middleware.SessionMiddleware",
    "django.middleware.common.CommonMiddleware",
    "django.middleware.csrf.CsrfViewMiddleware",
    "django.contrib.auth.middleware.AuthenticationMiddleware",
    "django_otp.middleware.OTPMiddleware",
    "django.contrib.messages.middleware.MessageMiddleware",
    "django.middleware.clickjacking.XFrameOptionsMiddleware",
    "utils.middleware.RedirectExceptionMiddleware",
    "oauth2_provider.middleware.OAuth2TokenMiddleware",
]

CORS_ORIGIN_ALLOW_ALL = True
CORS_URLS_REGEX = r"^/api/*$"

if DEBUG:  # noqa: F405
    EMAIL_BACKEND = "django.core.mail.backends.console.EmailBackend"
    INSTALLED_APPS += ["debug_toolbar"]
    MIDDLEWARE = ["debug_toolbar.middleware.DebugToolbarMiddleware"] + MIDDLEWARE
    INTERNAL_IPS = "127.0.0.1"
    DEBUG_TOOLBAR_PANELS = [
        "debug_toolbar.panels.versions.VersionsPanel",
        "debug_toolbar.panels.timer.TimerPanel",
        "debug_toolbar.panels.settings.SettingsPanel",
        "debug_toolbar.panels.headers.HeadersPanel",
        "debug_toolbar.panels.request.RequestPanel",
        "debug_toolbar.panels.sql.SQLPanel",
        "debug_toolbar.panels.staticfiles.StaticFilesPanel",
        "debug_toolbar.panels.templates.TemplatesPanel",
        "debug_toolbar.panels.cache.CachePanel",
        "debug_toolbar.panels.signals.SignalsPanel",
        "debug_toolbar.panels.logging.LoggingPanel",
        "debug_toolbar.panels.redirects.RedirectsPanel",
    ]
else:
    SESSION_COOKIE_SECURE = True
    CSRF_COOKIE_SECURE = True

LOGGING = {
    "version": 1,
    "disable_existing_loggers": False,
    "formatters": {
        "syslog": {"format": "%(levelname)s %(name)s.%(funcName)s(): %(message)s"},
        "console": {
            "format": "[%(asctime)s] %(name)s.%(funcName)s() %(levelname)s %(message)s",
            "datefmt": "%d/%b/%Y %H:%M:%S",
        },
    },
    "handlers": {
        "console": {
            "level": "DEBUG",
            "class": "logging.StreamHandler",
            "formatter": "console",
        }
    },
    "loggers": {
        # send the bornhack logger to console at DEBUG level,
        # do not propagate bornhack.* messages up to the root logger
        "bornhack": {"handlers": ["console"], "level": "DEBUG", "propagate": False}
    },
}

GRAPHENE = {"SCHEMA": "bornhack.schema.schema"}<|MERGE_RESOLUTION|>--- conflicted
+++ resolved
@@ -57,11 +57,8 @@
     "wishlist",
     "facilities",
     "phonebook",
-<<<<<<< HEAD
     "autoscheduler",
-=======
     "maps",
->>>>>>> e4b544bf
     "allauth",
     "allauth.account",
     "allauth_2fa",
