"""All models for teams application."""
from __future__ import annotations

import logging
from typing import TYPE_CHECKING

from django.conf import settings
from django.contrib.auth.models import Group
from django.contrib.auth.models import Permission
from django.contrib.contenttypes.models import ContentType
from django.contrib.postgres.fields import DateTimeRangeField
from django.db import models
from django.urls import reverse_lazy
from django_prometheus.models import ExportModelOperationsMixin

from camps.models import Permission as CampPermission
from utils.models import CampRelatedModel
from utils.models import CreatedUpdatedModel
from utils.models import UUIDModel
from utils.slugs import unique_slugify

from .exceptions import IrcChannelInUseError
from .exceptions import ReservedIrcNameError

if TYPE_CHECKING:
    from typing import ClassVar

    from django.db.models import QuerySet

    from camps.models import Camp

logger = logging.getLogger(f"bornhack.{__name__}")


TEAM_GUIDE_TEMPLATE = """
## Preparations

...

## Camp setup

...

## During camp

...

## Takedown

...

## Notes for next year

 1. Remember to take notes
 1. ...
"""


class Team(ExportModelOperationsMixin("team"), CampRelatedModel):
    """Model for team."""
    camp = models.ForeignKey(
        "camps.Camp",
        related_name="teams",
        on_delete=models.PROTECT,
    )

    name = models.CharField(max_length=255, help_text="The team name")

    lead_group = models.OneToOneField(
        Group,
        on_delete=models.PROTECT,
        related_name="team_lead",
        help_text="The django group carrying the team lead permissions for this team.",
    )

    member_group = models.OneToOneField(
        Group,
        on_delete=models.CASCADE,
        related_name="team_member",
        help_text="The django group carrying the team permissions for this team.",
    )

    mapper_group = models.OneToOneField(
        Group,
        on_delete=models.PROTECT,
        related_name="team_mapper",
        help_text="The django group carrying the team mapper permissions for this team.",
    )

    facilitator_group = models.OneToOneField(
        Group,
        on_delete=models.PROTECT,
        related_name="team_facilitator",
        help_text="The django group carrying the team facilitator permissions for this team.",
    )

    infopager_group = models.OneToOneField(
        Group,
        on_delete=models.PROTECT,
        related_name="team_infopager",
        help_text="The django group carrying the team infopager permissions for this team.",
    )

    pos_group = models.OneToOneField(
        Group,
        on_delete=models.PROTECT,
        related_name="team_pos",
        help_text="The django group carrying the team pos permissions for this team.",
    )

    tasker_group = models.OneToOneField(
        Group,
        on_delete=models.PROTECT,
        related_name="team_tasker",
        help_text="The django group carrying the team tasker permissions for this team.",
    )

    slug = models.SlugField(
        max_length=255,
        blank=True,
        help_text="Url slug for this team. Leave blank to generate based on team name",
    )

    shortslug = models.SlugField(
        help_text="Abbreviated version of the slug. Used in places like IRC channel names where space is limited",
    )

    description = models.TextField()

    needs_members = models.BooleanField(
        default=True,
        help_text="Check to indicate that this team needs more members",
    )

    members = models.ManyToManyField(
        "auth.User",
        related_name="teams",
        through="teams.TeamMember",
    )

    # mailing list related fields
    mailing_list = models.EmailField(blank=True)

    mailing_list_archive_public = models.BooleanField(
        default=False,
        help_text="Check if the mailing list archive is public",
    )

    mailing_list_nonmember_posts = models.BooleanField(
        default=False,
        help_text="Check if the mailinglist allows non-list-members to post",
    )

    # IRC related fields
    public_irc_channel_name = models.CharField(
        blank=True,
        null=True,
        unique=True,
        max_length=50,
        help_text="The public IRC channel for this team. Will be shown on the team page so people know "
        "how to reach the team. Leave empty if the team has no public IRC channel.",
    )
    public_irc_channel_bot = models.BooleanField(
        default=False,
        help_text="Check to make the bot join the teams public IRC channel. "
        "Leave unchecked to disable the IRC bot for this channel.",
    )
    public_irc_channel_managed = models.BooleanField(
        default=False,
        help_text="Check to make the bot manage the teams public IRC channel by registering it with NickServ "
        "and setting +Oo for all teammembers.",
    )
    public_irc_channel_fix_needed = models.BooleanField(
        default=False,
        help_text="Used to indicate to the IRC bot that this teams public IRC channel is in need of a "
        "permissions and ACL fix.",
    )

    private_irc_channel_name = models.CharField(
        blank=True,
        null=True,
        unique=True,
        max_length=50,
        help_text="The private IRC channel for this team. Will be shown to team members on the team page. "
        "Leave empty if the team has no private IRC channel.",
    )
    private_irc_channel_bot = models.BooleanField(
        default=False,
        help_text="Check to make the bot join the teams private IRC channel. "
        "Leave unchecked to disable the IRC bot for this channel.",
    )
    private_irc_channel_managed = models.BooleanField(
        default=False,
        help_text="Check to make the bot manage the private IRC channel by registering it with NickServ, "
        "setting +I and maintaining the ACL.",
    )
    private_irc_channel_fix_needed = models.BooleanField(
        default=False,
        help_text="Used to indicate to the IRC bot that this teams private IRC channel is in need of a "
        "permissions and ACL fix.",
    )

    # Signal
    public_signal_channel_link = models.URLField(null=True, blank=True, default="")
    private_signal_channel_link = models.URLField(null=True, blank=True, default="")

    shifts_enabled = models.BooleanField(
        default=False,
        help_text="Does this team have shifts? This enables defining shifts for this team.",
    )

    class Meta:
        """Meta."""
        ordering: ClassVar[list[str]] = ["name"]
        unique_together = (("name", "camp"), ("slug", "camp"))

    guide = models.TextField(
        blank=True,
        help_text="HowTo guide for this year (and next year)",
        verbose_name="team guide (Markdown)",
        default=TEAM_GUIDE_TEMPLATE,
    )

    def __str__(self) -> str:
        """Method to return a str of the model."""
        return f"{self.name} ({self.camp})"

    def get_absolute_url(self) -> str:
        """Method to return the absolute URL."""
        return reverse_lazy(
            "teams:general",
            kwargs={"camp_slug": self.camp.slug, "team_slug": self.slug},
        )

    def save(self, **kwargs) -> None:
        """Method for generating slugs and add groups if needed."""
        # generate slug if needed
        if not self.slug:
            self.slug = unique_slugify(
                self.name,
                slugs_in_use=self.__class__.objects.filter(camp=self.camp).values_list(
                    "slug",
                    flat=True,
                ),
            )

        # set shortslug if needed
        if not self.shortslug:
            self.shortslug = self.slug

        # generate permission groups for this team if needed
        for perm in settings.BORNHACK_TEAM_PERMISSIONS.keys():
            fk = f"{perm}_group"
            if not hasattr(self, fk):
                group, created = Group.objects.get_or_create(name=f"{self.camp.slug}-{self.slug}-team-{perm}")
                if created:
                    logger.info(f"Created group {group} for team {self}")
                setattr(self, fk, group)
        super().save(**kwargs)

    def clean(self) -> None:
        """Method for cleaning data."""
        # make sure the public irc channel name is prefixed with a # if it is set
        if self.public_irc_channel_name and self.public_irc_channel_name[0] != "#":
            self.public_irc_channel_name = f"#{self.public_irc_channel_name}"

        # make sure the private irc channel name is prefixed with a # if it is set
        if self.private_irc_channel_name and self.private_irc_channel_name[0] != "#":
            self.private_irc_channel_name = f"#{self.private_irc_channel_name}"

        # make sure the channel names are not reserved
        if self.public_irc_channel_name in (settings.IRCBOT_PUBLIC_CHANNEL, settings.IRCBOT_VOLUNTEER_CHANNEL):
            raise ReservedIrcNameError
        if self.private_irc_channel_name in (settings.IRCBOT_PUBLIC_CHANNEL, settings.IRCBOT_VOLUNTEER_CHANNEL):
            raise ReservedIrcNameError

        # make sure public_irc_channel_name is not in use as public or private irc channel for another team,
        # case insensitive
        if self.public_irc_channel_name and (
            Team.objects.filter(
                private_irc_channel_name__iexact=self.public_irc_channel_name,
            )
            .exclude(pk=self.pk)
            .exists()
            or Team.objects.filter(
                public_irc_channel_name__iexact=self.public_irc_channel_name,
            )
            .exclude(pk=self.pk)
            .exists()
        ):
            raise IrcChannelInUseError

        # make sure private_irc_channel_name is not in use as public or private irc channel for another team,
        # case insensitive
        if self.private_irc_channel_name and (
            Team.objects.filter(
                private_irc_channel_name__iexact=self.private_irc_channel_name,
            )
            .exclude(pk=self.pk)
            .exists()
            or Team.objects.filter(
                public_irc_channel_name__iexact=self.private_irc_channel_name,
            )
            .exclude(pk=self.pk)
            .exists()
        ):
            raise IrcChannelInUseError

    @property
    def memberships(self) -> QuerySet:
        """Returns all TeamMember objects for this team.

        Use self.members.all() to get User objects for all members,
        or use self.memberships.all() to get TeamMember objects for all members.
        """
        return TeamMember.objects.filter(team=self)

    @property
    def approved_members(self) -> QuerySet:
        """Returns only approved members (returns User objects, not TeamMember objects)."""
        return self.members.filter(teammember__approved=True)

    @property
    def unapproved_members(self) -> QuerySet:
        """Returns only unapproved members (returns User objects, not TeamMember objects)."""
        return self.members.filter(teammember__approved=False)

    @property
    def leads(self) -> QuerySet:
        """Return only approved team leads.

        Used to handle permissions for team leads.
        """
        return self.members.filter(
            teammember__approved=True,
            teammember__lead=True,
        )

    @property
    def regular_members(self) -> QuerySet:
        """Return only approved and not lead members with an approved public_credit_name.

        Used on the people pages.
        """
        return self.members.filter(
            teammember__approved=True,
            teammember__lead=False,
        )

    @property
    def unnamed_members(self) -> QuerySet:
        """Returns only approved and not team lead members, without an approved public_credit_name."""
        return self.members.filter(
            teammember__approved=True,
            teammember__lead=False,
            profile__public_credit_name_approved=False,
        )

    @property
    def member_permission_set(self) -> str:
        """Method for returning the team member permission set."""
        return f"camps.{self.slug}_team_member"

    @property
    def mapper_permission_set(self) -> str:
        """Method for returning the mapper permission set."""
        return f"camps.{self.slug}_team_mapper"

    @property
    def facilitator_permission_set(self) -> str:
        """Method for returning the facilitator permission set."""
        return f"camps.{self.slug}_team_facilitator"

    @property
    def lead_permission_set(self) -> str:
        """Method for returning the team lead permission set."""
        return f"camps.{self.slug}_team_lead"

    @property
    def pos_permission_set(self) -> str:
        """Method for returning the pos permission set."""
        return f"camps.{self.slug}_team_pos"

    @property
    def infopager_permission_set(self) -> str:
        """Method for returning the infopager permission set."""
        return f"camps.{self.slug}_team_infopager"

    @property
    def tasker_permission_set(self) -> str:
        """Method for returning the tasker permission set."""
        return f"camps.{self.slug}_team_tasker"


class TeamMember(ExportModelOperationsMixin("team_member"), CampRelatedModel):
    """Model for team member."""
    user = models.ForeignKey(
        "auth.User",
        on_delete=models.PROTECT,
        help_text="The User object this team membership relates to",
    )

    team = models.ForeignKey(
        "teams.Team",
        on_delete=models.PROTECT,
        help_text="The Team this membership relates to",
    )

    approved = models.BooleanField(
        default=False,
        help_text="True if this membership is approved. False if not.",
    )

    lead = models.BooleanField(
        default=False,
        help_text="True if this teammember is responsible for this Team. False if not.",
    )

    irc_acl_fix_needed = models.BooleanField(
        default=False,
        help_text="Maintained by the IRC bot, manual editing should not be needed. "
        "Will be set to true when a teammember sets or changes NickServ username, "
        "and back to false after the ACL has been fixed by the bot.",
    )

    class Meta:
        """Meta."""
        ordering: ClassVar[list[str]] = ["-lead", "-approved"]

    def __str__(self) -> str:
        """Method for returning str of model."""
        return "{} is {} {} member of team {}".format(
            self.user,
            "" if self.approved else "an unapproved",
            "" if not self.lead else "a lead",
            self.team,
        )

    @property
    def camp(self) -> Camp:
        """All CampRelatedModels must have a camp FK or a camp property."""
        return self.team.camp

    camp_filter = "team__camp"

    def update_group_membership(self, deleted=False) -> None:
        """Ensure group membership for this team membership is correct.

        When approved=True and deleted=False this means making sure the user is in team.member_group and
        if the membership has lead=True then also team.lead_group

        When deleted=True or approved=False loop over all of settings.BORNHACK_TEAM_PERMISSIONS.keys()
        and make sure user is not in any of the groups.
        """
        if self.approved and not deleted:
            logger.debug(f"Making sure user {self.user} is a member of group {self.team.member_group}")
            self.team.member_group.user_set.add(self.user)
            if self.lead:
                logger.debug(f"Making sure user {self.user} is a member of group {self.team.lead_group}")
                self.team.lead_group.user_set.add(self.user)
            else:
                logger.debug(f"Making sure user {self.user} is not a member of group {self.team.lead_group}")
                self.team.lead_group.user_set.remove(self.user)
        else:
            # membership deleted, remove membership of all team groups
            for perm in settings.BORNHACK_TEAM_PERMISSIONS.keys():
                group = getattr(self.team, f"{perm}_group")
                logger.debug(f"Making sure user {self.user} is not a member of group {group}")
                group.user_set.remove(self.user)


class TeamTask(ExportModelOperationsMixin("team_task"), CampRelatedModel):
    """Model for team tasks."""
    team = models.ForeignKey(
        "teams.Team",
        related_name="tasks",
        on_delete=models.PROTECT,
        help_text="The team this task belongs to",
    )
    name = models.CharField(max_length=100, help_text="Short name of this task")
    slug = models.SlugField(
        max_length=255,
        blank=True,
        help_text="url slug, leave blank to autogenerate",
    )
    description = models.TextField(
        help_text="Description of the task. Markdown is supported.",
    )
    when = DateTimeRangeField(
        blank=True,
        null=True,
        help_text="When does this task need to be started and/or finished?",
    )
    completed = models.BooleanField(
        help_text="Check to mark this task as completed.",
        default=False,
    )

    class Meta:
        """Meta."""
        ordering: ClassVar[list[str]] = ["completed", "when", "name"]
        unique_together = (("name", "team"), ("slug", "team"))

    def get_absolute_url(self) -> str:
        """Get the absolute URL for this model."""
        return reverse_lazy(
            "teams:task_detail",
            kwargs={
                "camp_slug": self.team.camp.slug,
                "team_slug": self.team.slug,
                "slug": self.slug,
            },
        )

    @property
    def camp(self) -> Camp:
        """All CampRelatedModels must have a camp FK or a camp property."""
        return self.team.camp

    camp_filter = "team__camp"

    def save(self, **kwargs) -> None:
        """Method for generating the slug if needed."""
        # generate slug if needed
        if not self.slug:
            self.slug = unique_slugify(
                self.name,
                slugs_in_use=self.__class__.objects.filter(team=self.team).values_list(
                    "slug",
                    flat=True,
                ),
            )
        super().save(**kwargs)


class TaskComment(
    ExportModelOperationsMixin("task_comment"),
    UUIDModel,
    CreatedUpdatedModel,
):
    """Model for task comments."""
    task = models.ForeignKey(
        "teams.TeamTask",
        on_delete=models.PROTECT,
        related_name="comments",
    )
    author = models.ForeignKey("teams.TeamMember", on_delete=models.PROTECT)
    comment = models.TextField()


class TeamShift(ExportModelOperationsMixin("team_shift"), CampRelatedModel):
    """Model for team shifts."""
    class Meta:
        """Meta."""
        ordering = ("shift_range",)

    team = models.ForeignKey(
        "teams.Team",
        related_name="shifts",
        on_delete=models.PROTECT,
        help_text="The team this shift belongs to",
    )

    shift_range = DateTimeRangeField()

    team_members = models.ManyToManyField(TeamMember, blank=True, through=TeamShiftAssignment)

    people_required = models.IntegerField(default=1)

    @property
    def camp(self) -> Camp:
        """All CampRelatedModels must have a camp FK or a camp property."""
        return self.team.camp

    camp_filter = "team__camp"

    def __str__(self) -> str:
        """Method for returning a string of this model."""
        return f"{self.team.name} team shift from {self.shift_range.lower} to {self.shift_range.upper}"

    @property
<<<<<<< HEAD
    def users(self):
        return [member.user for member in self.team_members.all()]

class TeamShiftAssignment(CampRelatedModel):
    team_shift = models.ForeignKey(
        "teams.TeamShift",
        on_delete=models.CASCADE,
        help_text="The shift",
    )

    team_member = models.ForeignKey(
        "teams.TeamMember",
        on_delete=models.CASCADE,
        help_text="The team member on shift",
    )

    for_sale = models.BooleanField(
        default=False,
        help_text="Is the shift assignment for sale?",
    )
=======
    def users(self) -> list[TeamMember]:
        """Returns a list of team members on this shift."""
        return [member.user for member in self.team_members.all()]
>>>>>>> 74fefec9
<|MERGE_RESOLUTION|>--- conflicted
+++ resolved
@@ -579,8 +579,8 @@
         return f"{self.team.name} team shift from {self.shift_range.lower} to {self.shift_range.upper}"
 
     @property
-<<<<<<< HEAD
-    def users(self):
+    def users(self) -> list[TeamMember]:
+        """Returns a list of team members on this shift."""
         return [member.user for member in self.team_members.all()]
 
 class TeamShiftAssignment(CampRelatedModel):
@@ -599,9 +599,4 @@
     for_sale = models.BooleanField(
         default=False,
         help_text="Is the shift assignment for sale?",
-    )
-=======
-    def users(self) -> list[TeamMember]:
-        """Returns a list of team members on this shift."""
-        return [member.user for member in self.team_members.all()]
->>>>>>> 74fefec9
+    )