from django import forms
from bornhack.oauth_validators import BornhackOAuth2Validator


def get_scopes() -> list[str]:
    validator = BornhackOAuth2Validator()
<<<<<<< HEAD
    return (
        (claim, claim) for claim in sorted(set(validator.oidc_claim_scope.values()))
    )

=======
    return ((scope, scope) for scope in sorted(set(validator.oidc_claim_scope.values())) if scope!="openid")
>>>>>>> 4e0bdf1b

class OIDCForm(forms.Form):
    scopes = forms.MultipleChoiceField(
        choices=get_scopes,
        help_text="Select the scopes to simulate. The 'openid' scope is always included.",
    )<|MERGE_RESOLUTION|>--- conflicted
+++ resolved
@@ -4,15 +4,9 @@
 
 def get_scopes() -> list[str]:
     validator = BornhackOAuth2Validator()
-<<<<<<< HEAD
-    return (
-        (claim, claim) for claim in sorted(set(validator.oidc_claim_scope.values()))
-    )
+    return ((scope, scope) for scope in sorted(set(validator.oidc_claim_scope.values())) if scope!="openid")
 
-=======
-    return ((scope, scope) for scope in sorted(set(validator.oidc_claim_scope.values())) if scope!="openid")
->>>>>>> 4e0bdf1b
-
+  
 class OIDCForm(forms.Form):
     scopes = forms.MultipleChoiceField(
         choices=get_scopes,
