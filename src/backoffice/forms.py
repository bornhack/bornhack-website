from django import forms
from django.forms import modelformset_factory

from program.models import Event
from program.models import Speaker
from tickets.models import ShopTicket
from tickets.models import TicketGroup


class AddRecordingForm(forms.ModelForm):
    recording_url = forms.URLField(
        label="Recording URL",
        help_text="Add a URL to the recording.",
        required=False,
    )

    class Meta:
        model = Event
        fields = ["video_recording", "recording_url"]


class AutoScheduleValidateForm(forms.Form):
    schedule = forms.ChoiceField(
        choices=(
            (
                "current",
                "Validate Current Schedule (Load the AutoScheduler with the currently scheduled Events and validate)",
            ),
            (
                "similar",
                "Validate Similar Schedule (Create and validate a new schedule based on the current schedule)",
            ),
            ("new", "Validate New Schedule (Create and validate a new schedule)"),
        ),
        help_text="What to validate?",
    )

    event_type_constraint = forms.BooleanField(
        initial=True,
        required=False,
        help_text="Add event type based constraints (so a talk is not scheduled in a workshop slot and vice versa)",
    )

    speakers_other_events_constraint = forms.BooleanField(
        initial=True,
        required=False,
        help_text="Add constraints for each speakers other events (so a speaker isn't scheduled to be in two or more places at once)",
    )

    speaker_event_conflicts_constraint = forms.BooleanField(
        initial=True,
        required=False,
        help_text="Add constraints for each speakers event conflicts (so a speaker isn't scheduled at the same time as something they want to participate in)",
    )

    speaker_availability_constraint = forms.BooleanField(
        initial=True,
        required=False,
        help_text="Add constraints for each speakers availability (so a speaker isn't scheduled when they are not available)",
    )


class AutoScheduleApplyForm(forms.Form):
    schedule = forms.ChoiceField(
        choices=(
            (
                "similar",
                "Apply Similar Schedule (Create and apply a new schedule similar to the current schedule)",
            ),
            (
                "new",
                "Apply New Schedule (Create and apply a new schedule without considering the current schedule)",
            ),
        ),
        help_text="Which schedule to apply?",
    )


class EventScheduleForm(forms.Form):
    """The EventSlots are added in the view and help_text is not visible, just define the field"""

    slot = forms.ChoiceField()


class SpeakerForm(forms.ModelForm):
    class Meta:
        model = Speaker
        fields = [
            "name",
            "email",
            "biography",
            "needs_oneday_ticket",
            "event_conflicts",
        ]

    def __init__(self, camp, matrix=None, *args, **kwargs):
        """
        initialise the form and add availability fields to form
        """
        super().__init__(*args, **kwargs)

        matrix = matrix or {}

        # do we have a matrix to work with?
        if not matrix:
            return
        # add speaker availability fields
        for date in matrix.keys():
            # do we need a column for this day?
            if not matrix[date]:
                # nothing on this day, skip it
                continue
            # loop over the daychunks for this day
            for daychunk in matrix[date]:
                if not matrix[date][daychunk]:
                    # no checkbox needed for this daychunk
                    continue
                # add the field
                self.fields[matrix[date][daychunk]["fieldname"]] = forms.BooleanField(
                    required=False,
                )
                # add it to Meta.fields too
                self.Meta.fields.append(matrix[date][daychunk]["fieldname"])

        # only show events from this camp
        self.fields["event_conflicts"].queryset = Event.objects.filter(
            track__camp=camp,
            event_type__support_speaker_event_conflicts=True,
        )


class BankCSVForm(forms.Form):
    def __init__(self, bank, *args, **kwargs):
        super().__init__(*args, **kwargs)
        for account in bank.accounts.all():
            self.fields[str(account.pk)] = forms.FileField(
                help_text=f"CSV file for account '{account.name}'. Leave empty if you don't need to import anything for this account.",
                required=False,
            )


class CoinifyCSVForm(forms.Form):
    invoices = forms.FileField(
        help_text="CSV file with Coinify invoices. Leave empty if no invoices need to be imported.",
        required=False,
    )
    payouts = forms.FileField(
        help_text="CSV file with Coinify payouts. Leave empty if no payouts need to be imported.",
        required=False,
    )
    balances = forms.FileField(
        help_text="CSV file with Coinify balances. Leave empty if no balances need to be imported.",
        required=False,
    )


class EpayCSVForm(forms.Form):
    transactions = forms.FileField(
        help_text="CSV file with ePay / Bambora transactions.",
    )


class ClearhausSettlementForm(forms.Form):
    settlements = forms.FileField(
        help_text="CSV file with Clearhaus Settlements. Importing the same settlements again will update values without creating duplicates.",
    )


class ZettleUploadForm(forms.Form):
    receipts = forms.FileField(
        help_text="Excel file with Zettle receipts. Importing the same receipts multiple times will not create duplicates. Leave this empty if you don't need to upload any receipts.",
        required=False,
    )
    balances = forms.FileField(
        help_text="Excel file with Zettle account statements and balances. Importing the same balances multiple times will not create duplicates. Leave this empty if you don't need to upload any acount statement/balances.",
        required=False,
    )


class MobilePayCSVForm(forms.Form):
    transfers = forms.FileField(
        help_text="CSV file with transfers and their related transactions. Importing the same transactions multiple times will not create duplicates. Leave this empty if you don't need to upload any transfers CSV.",
        required=False,
    )
    sales = forms.FileField(
        help_text="CSV file with MobilePay sales and refunds. Importing the same sales CSV multiple times will not create duplicates. Leave this empty if you don't need to upload any sales CSV.",
        required=False,
    )


class ShopTicketRefundForm(forms.ModelForm):
    class Meta:
        model = ShopTicket
        fields = ["refund"]

    refund = forms.BooleanField(required=False)

    def __init__(self, *args, **kwargs):
        super().__init__(*args, **kwargs)
        self.fields["refund"].label = self.instance.name or "Unnamed ticket"


ShopTicketRefundFormSet = modelformset_factory(
    ShopTicket,
    form=ShopTicketRefundForm,
    extra=0,
)


class TicketGroupRefundForm(forms.ModelForm):
    class Meta:
        model = TicketGroup
        fields = ["refund"]

    refund = forms.BooleanField(required=False)


TicketGroupRefundFormSet = modelformset_factory(
    TicketGroup,
    form=TicketGroupRefundForm,
    extra=0,
)


<<<<<<< HEAD
class InvoiceDownloadForm(forms.Form):
    orders = forms.CharField(required=False, widget=forms.Textarea(attrs={"rows":"5"}))
    invoices = forms.CharField(required=False, widget=forms.Textarea(attrs={"rows":"5"}))

    def clean(self):
        cleaned_data = super(InvoiceDownloadForm, self).clean()
        return {"invoices": cleaned_data.get('invoices', "").split(), "orders": cleaned_data.get('orders', "").split()}
=======
class PosSalesJSONForm(forms.Form):
    sales = forms.FileField(
        help_text="POS sales.json file. Previously imported sales will be skipped and will not create duplicates.",
    )
>>>>>>> b30e374d
<|MERGE_RESOLUTION|>--- conflicted
+++ resolved
@@ -222,7 +222,6 @@
 )
 
 
-<<<<<<< HEAD
 class InvoiceDownloadForm(forms.Form):
     orders = forms.CharField(required=False, widget=forms.Textarea(attrs={"rows":"5"}))
     invoices = forms.CharField(required=False, widget=forms.Textarea(attrs={"rows":"5"}))
@@ -230,9 +229,9 @@
     def clean(self):
         cleaned_data = super(InvoiceDownloadForm, self).clean()
         return {"invoices": cleaned_data.get('invoices', "").split(), "orders": cleaned_data.get('orders', "").split()}
-=======
+
+      
 class PosSalesJSONForm(forms.Form):
     sales = forms.FileField(
         help_text="POS sales.json file. Previously imported sales will be skipped and will not create duplicates.",
-    )
->>>>>>> b30e374d
+    )