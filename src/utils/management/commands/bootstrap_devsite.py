from __future__ import annotations

import logging

<<<<<<< HEAD
from utils.bootstrap.base import Bootstrap
=======
>>>>>>> e9793fd0
from django.core.management import call_command
from django.core.management.base import BaseCommand
from django.utils import timezone

<<<<<<< HEAD
=======
from utils.bootstrap.base import Bootstrap

>>>>>>> e9793fd0
logger = logging.getLogger(f"bornhack.{__name__}")

class Command(BaseCommand):
    args = "none"
    help = "Create mock data for development instances"

    def add_arguments(self, parser) -> None:
        parser.add_argument(
            "-s",
            "--skip-auto-scheduler",
            action="store_true",
            help="Don't run the auto-scheduler. This is useful on operating systems for which the solver binary is not packaged, such as OpenBSD.",
        )

    def output(self, message) -> None:
        self.stdout.write(
            "{}: {}".format(timezone.now().strftime("%Y-%m-%d %H:%M:%S"), message),
        )

    def handle(self, *args, **options) -> None:
        start = timezone.now()
        self.output(
            self.style.SUCCESS(
                "----------[ Deleting all data from database ]----------",
            ),
        )
        call_command("flush", "--noinput")
        bootstrap = Bootstrap()
        bootstrap.output = self.output
        bootstrap.bootstrap_full(options)
        duration = timezone.now() - start
        self.output(f"bootstrap_devsite took {duration}!")<|MERGE_RESOLUTION|>--- conflicted
+++ resolved
@@ -2,19 +2,12 @@
 
 import logging
 
-<<<<<<< HEAD
-from utils.bootstrap.base import Bootstrap
-=======
->>>>>>> e9793fd0
 from django.core.management import call_command
 from django.core.management.base import BaseCommand
 from django.utils import timezone
 
-<<<<<<< HEAD
-=======
 from utils.bootstrap.base import Bootstrap
 
->>>>>>> e9793fd0
 logger = logging.getLogger(f"bornhack.{__name__}")
 
 class Command(BaseCommand):
