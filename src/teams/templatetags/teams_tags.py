from django import template
<<<<<<< HEAD
from teams.models import TeamMember

=======
from django.utils.safestring import mark_safe
>>>>>>> 8b45c462
register = template.Library()

@register.simple_tag
<<<<<<< HEAD
def membershipstatus(user, team):
    return team.memberstatus(user)

@register.filter
def is_team_member(user, team):
    return TeamMember.objects.filter(team=team, user=user, approved=True).exists()
=======
def membershipstatus(user, team, showicon=False):
    if user in team.responsible_members.all():
        text = "Responsible"
        icon = "fa-star"
    elif user in team.approved_members.all():
        text = "Member"
        icon = "fa-thumbs-o-up"
    elif user in team.unapproved_members.all():
        text = "Membership pending approval"
        icon = "fa-clock-o"
    else:
        text = "Not member"
        icon = "fa-times"

    if showicon:
        return mark_safe("<i class='fa %s' title='%s'></i>" % (icon, text))
    else:
        return text
>>>>>>> 8b45c462
<|MERGE_RESOLUTION|>--- conflicted
+++ resolved
@@ -1,21 +1,17 @@
 from django import template
-<<<<<<< HEAD
 from teams.models import TeamMember
-
-=======
 from django.utils.safestring import mark_safe
->>>>>>> 8b45c462
 register = template.Library()
 
-@register.simple_tag
-<<<<<<< HEAD
-def membershipstatus(user, team):
-    return team.memberstatus(user)
 
 @register.filter
 def is_team_member(user, team):
-    return TeamMember.objects.filter(team=team, user=user, approved=True).exists()
-=======
+    return TeamMember.objects.filter(
+        team=team, user=user, approved=True
+    ).exists()
+
+
+@register.simple_tag
 def membershipstatus(user, team, showicon=False):
     if user in team.responsible_members.all():
         text = "Responsible"
@@ -33,5 +29,4 @@
     if showicon:
         return mark_safe("<i class='fa %s' title='%s'></i>" % (icon, text))
     else:
-        return text
->>>>>>> 8b45c462
+        return text